<<<<<<< HEAD
2016-0X-XX  4.1.10 (unreleased):
--------------------------------
  * ignore symlink failure because of read-only file system, #3055
  * backpaort shortcut tests, #3064
  * fix #2979 redefition of $SHELL variable, #3081
  * fix #3060 --clone root --copy exception, #3080
=======
2016-07-20  4.1.9:
------------------
  * fix #3104, add global BINSTAR_TOKEN_PAT
  * handle failures in binstar_client more general
>>>>>>> 6c2b947b


2016-07-12  4.1.8:
------------------
  * fix #3004 UNAUTHORIZED for url (null binstar token), #3008
  * fix overwrite existing redirect shortcuts when symlinking envs, #3025
  * partially revert no default shortcuts, #3032, #3047


2016-07-09  4.0.11:
-------------------
  * allow auto_update_conda from sysrc, #3015 via #3021


2016-07-07  4.1.7:
------------------
  * add msys2 channel to defaults on Windows, #2999
  * fix #2939 channel_alias issues; improve offline enforcement, #2964
  * fix #2970, #2974 improve handling of file:// URLs inside channel, #2976


2016-07-01  4.1.6:
------------------
  * slow down exp backoff from 1 ms to 100 ms factor, #2944
  * set max time on exp_backoff to ~6.5 sec,#2955
  * fix #2914 add/subtract from PATH; kill folder output text, #2917
  * normalize use of get_index behavior across clone/explicit, #2937
  * wrap root prefix check with normcase, #2938


2016-06-29  4.1.5:
------------------
  * more conservative auto updates of conda #2900
  * fix some permissions errors with more aggressive use of move_path_to_trash, #2882
  * fix #2891 error if allow_other_channels setting is used, #2896
  * fix #2886, #2907 installing a tarball directly from the package cache, #2908
  * fix #2681, #2778 reverting #2320 lock behavior changes, #2915


2016-06-29  4.0.10:
-------------------
  * fix #2846 revert the use of UNC paths; shorten trash filenames, #2859 via #2878
  * fix some permissions errors with more aggressive use of move_path_to_trash, #2882 via #2894


2016-06-27   4.1.4:
-------------------
  * fix #2846 revert the use of UNC paths; shorten trash filenames, #2859
  * fix exp backoff on Windows, #2860
  * fix #2845 URL for local file repos, #2862
  * fix #2764 restore full path var on win; create to CONDA_PREFIX env var, #2848
  * fix #2754 improve listing pip installed packages, #2873
  * change root prefix detection to avoid clobbering root activate scripts, #2880
  * address #2841 add lowest and highest priority indication to channel config output, #2875
  * add SYMLINK_CONDA to planned instructions, #2861
  * use CONDA_PREFIX, not CONDA_DEFAULT_ENV for activate.d, #2856
  * call scripts with redirect on win; more error checking to activate, #2852


2016-06-23   4.1.3:
-------------------
  * ensure conda-env auto update, along with conda, #2772
  * make yaml booleans behave how everyone expects them to, #2784
  * use accept-encoding for repodata; prefer repodata.json to repodata.json.bz2, #2821
  * additional integration and regression tests, #2757, #2774, #2787
  * add offline mode to printed info; use offline flag when grabbing channels, #2813
  * show conda-env version in conda info, #2819
  * adjust channel priority superseded list, #2820
  * support epoch ! characters in command line specs, #2832
  * accept old default names and new ones when canonicalizing channel URLs #2839
  * push PATH, PS1 manipulation into shell scripts, #2796
  * fix #2765 broken source activate without arguments, #2806
  * fix standalone execution of install.py, #2756
  * fix #2810 activating conda environment broken with git bash on Windows, #2795
  * fix #2805, #2781 handle both file-based channels and explicit file-based URLs, #2812
  * fix #2746 conda create --clone of root, #2838
  * fix #2668, #2699 shell recursion with activate #2831


2016-06-17   4.1.2:
-------------------
  * improve messaging for "downgrades" due to channel priority, #2718
  * support conda config channel append/prepend, handle duplicates, #2730
  * remove --shortcuts option to internal CLI code, #2723
  * fix an issue concerning space characters in paths in activate.bat, #2740
  * fix #2732 restore yes/no/on/off for booleans on the command line, #2734
  * fix #2642 tarball install on Windows, #2729
  * fix #2687, #2697 WindowsError when creating environments on Windows, #2717
  * fix #2710 link instruction in conda create causes TypeError, #2715
  * revert #2514, #2695, disabling of .netrc files, #2736
  * revert #2281 printing progress bar to terminal, #2707


2016-06-16   4.1.1:
-------------------
  * add auto_update_conda config parameter, #2686
  * fix #2669 conda config --add channels can leave out defaults, #2670
  * fix #2703 ignore activate symlink error if links already exist, #2705
  * fix #2693 install duplicate packages with older version of Anaconda, #2701
  * fix #2677 respect HTTP_PROXY, #2695
  * fix #2680 broken fish integration, #2685, #2694
  * fix an issue with conda never exiting, #2689
  * fix #2688 explicit file installs, #2708
  * fix #2700 conda list UnicodeDecodeError, #2706


2016-06-15  4.0.9:
------------------
  * add auto_update_conda config parameter, #2686


2016-06-14   4.1.0:
-------------------
  * clean up activate and deactivate scripts, moving back to conda repo, #1727,
    #2265, #2291, #2473, #2501, #2484
  * replace pyyaml with ruamel_yaml, #2283, #2321
  * better handling of channel collisions, #2323, #2369 #2402, #2428
  * improve listing of pip packages with conda list, #2275
  * re-license progressbar under BSD 3-clause, #2334
  * reduce the amount of extraneous info in hints, #2261
  * add --shortcuts option to install shortcuts on windows, #2623
  * skip binary replacement on windows, #2630
  * don't show channel urls by default in conda list, #2282
  * package resolution and solver tweaks, #2443, #2475, #2480
  * improved version & build matching, #2442, #2488
  * print progress to the terminal rather than stdout, #2281
  * verify version specs given on command line are valid, #2246
  * fix for try_write function in case of odd permissions, #2301
  * fix a conda search --spec error, #2343
  * update User-Agent for conda connections, #2347
  * remove some dead code paths, #2338, #2374
  * fixes a thread safety issue with http requests, #2377, #2383
  * manage BeeGFS hard-links non-POSIX configuration, #2355
  * prevent version downgrades during removes, #2394
  * fix conda info --json, #2445
  * truncate shebangs over 127 characters using /usr/bin/env, #2479
  * extract packages to a temporary directory then rename, #2425, #2483
  * fix help in install, #2460
  * fix re-install bug when sha1 differs, #2507
  * fix a bug with file deletion, #2499
  * disable .netrc files, #2514
  * dont fetch index on remove --all, #2553
  * allow track_features to be a string *or* a list in .condarc, #2541
  * fix #2415 infinite recursion in invalid_chains, #2566
  * allow channel_alias to be different than binstar, #2564


2016-06-03   4.0.8:
-------------------
  * fix a potential problem with moving files to trash, #2587


2016-05-26   4.0.7:
-------------------
  * workaround for boto bug, #2380


2016-05-11   4.0.6:
-------------------
  * log "custom" versions as updates rather than downgrades, #2290
  * fixes a TypeError exception that can occur on install/update, #2331
  * fixes an error on Windows removing files with long path names, #2452


2016-03-16   4.0.5:
-------------------
  * improved help documentation for install, update, and remove, #2262
  * fixes #2229 and #2250 related to conda update errors on Windows, #2251
  * fixes #2258 conda list for pip packages on Windows, #2264


2016-03-10   4.0.4:
-------------------
  * revert #2217 closing request sessions, #2233


2016-03-10   4.0.3:
-------------------
  * adds a `conda clean --all` feature, #2211
  * solver performance improvements, #2209
  * fixes conda list for pip packages on windows, #2216
  * quiets some logging for package downloads under python 3, #2217
  * more urls for `conda list --explicit`, #1855
  * prefer more "latest builds" for more packages, #2227
  * fixes a bug with dependecy resolution and features, #2226


2016-03-08   4.0.2:
-------------------
  * fixes track_features in ~/.condarc being a list, see also #2203
  * fixes incorrect path in lock file error #2195
  * fixes issues with cloning environments, #2193, #2194
  * fixes a strange interaction between features and versions, #2206
  * fixes a bug in low-level SAT clause generation creating a
    preference for older versions, #2199


2016-03-07   4.0.1:
-------------------
  * fixes an install issue caused by md5 checksum mismatches, #2183
  * remove auxlib build dependency, #2188


2016-03-04   4.0.0:
-------------------
  * The solver has been retooled significantly. Performance
    should be improved in most circumstances, and a number of issues
    involving feature conflicts should be resolved.
  * `conda update <package>` now handles depedencies properly
    according to the setting of the "update_deps" configuration:
        --update-deps: conda will also update any dependencies as needed
                       to install the latest verison of the requrested
                       packages.  The minimal set of changes required to
                       achieve this is sought.
        --no-update-deps: conda will update the packages *only* to the
                       extent that no updates to the dependencies are
                       required
    The previous behavior, which would update the packages without regard to
    their dependencies, could result in a broken configuration, and has been
    removed.
  * Conda finally has an official logo.
  * Fix `conda clean --packages` on Windows, #1944
  * Conda sub-commands now support dashes in names, #1840


2016-02-19   3.19.3:
--------------------
  * fix critical issue, see #2106


2016-02-19   3.19.2:
--------------------
  * add basic activate/deactivate, conda activate/deactivate/ls for fish,
    see #545
  * remove error when CONDA_FORCE_32BIT is set on 32-bit systems, #1985
  * suppress help text for --unknown option, #2051
  * fix issue with conda create --clone post-link scripts, #2007
  * fix a permissions issue on windows, #2083


2016-02-01   3.19.1:
--------------------
  * resolve.py: properly escape periods in version numbers, #1926
  * support for pinning Lua by default, #1934
  * remove hard-coded test URLs, a module cio_test is now expected when
    CIO_TEST is set


2015-12-17   3.19.0:
--------------------
  * OpenBSD 5.x support, #1891
  * improve install CLI to make Miniconda -f work, #1905


2015-12-10   3.18.9:
--------------------
  * allow chaning default_channels (only applies to "system" condarc), from
    from CLI, #1886
  * improve default for --show-channel-urls in conda list, #1900


2015-12-03   3.18.8:
--------------------
  * always attempt to delete files in rm_rf, #1864


2015-12-02   3.18.7:
--------------------
  * simplify call to menuinst.install()
  * add menuinst as dependency on Windows
  * add ROOT_PREFIX to post-link (and pre_unlink) environment


2015-11-19   3.18.6:
--------------------
  * improve conda clean when user lacks permissions, #1807
  * make show_channel_urls default to True, #1771
  * cleaner write tests, #1735
  * fix documentation, #1709
  * improve conda clean when directories don't exist, #1808


2015-11-11   3.18.5:
--------------------
  * fix bad menuinst exception handling, #1798
  * add workaround for unresolved dependencies on Windows


2015-11-09   3.18.4:
--------------------
  * allow explicit file to contain MD5 hashsums
  * add --md5 option to "conda list --explicit"
  * stop infinite recursion during certain resolve operations, #1749
  * add dependencies even if strictness == 3, #1766


2015-10-15   3.18.3:
--------------------
  * added a pruning step for more efficient solves, #1702
  * disallow conda-env to be installed into non-root environment
  * improve error output for bad command input, #1706
  * pass env name and setup cmd to menuinst, #1699


2015-10-12   3.18.2:
--------------------
  * add "conda list --explicit" which contains the URLs of all conda packages
    to be installed, and can used with the install/create --file option, #1688
  * fix a potential issue in conda clean
  * avoid issues with LookupErrors when updating Python in the root
    environment on Windows
  * don't fetch the index from the network with conda remove
  * when installing conda packages directly, "conda install <pkg>.tar.bz2",
    unlink any installed package with that name (not just the installed one)
  * allow menu items to be installed in non-root env, #1692


2015-09-28   3.18.1:
--------------------
  * fix: removed reference to win_ignore_root in plan module


2015-09-28   3.18.0:
--------------------
  * allow Python to be updated in root environment on Windows, #1657
  * add defaults to specs after getting pinned specs (allows to pin a
    different version of Python than what is installed)
  * show what older versions are in the solutions in the resolve debug log
  * fix some issues with Python 3.5
  * respect --no-deps when installing from .tar or .tar.bz2
  * avoid infinite recursion with NoPackagesFound and conda update --all --file
  * fix conda update --file
  * toposort: Added special case to remove 'pip' dependency from 'python'
  * show dotlog messages during hint generation with --debug
  * disable the max_only heuristic during hint generation
  * new version comparison algorithm, which consistently compares any version
    string, and better handles version strings using things like alpha, beta,
    rc, post, and dev. This should remove any inconsistent version comparison
    that would lead to conda installing an incorrect version.
  * use the trash in rm_rf, meaning more things will get the benefit of the
    trash system on Windows
  * add the ability to pass the --file argument multiple times
  * add conda upgrade alias for conda update
  * add update_dependencies condarc option and --update-deps/--no-update-deps
    command line flags
  * allow specs with conda update --all
  * add --show-channel-urls and --no-show-channel-urls command line options
  * add always_copy condarc option
  * conda clean properly handles multiple envs directories. This breaks
    backwards compatibility with some of the --json output. Some of the old
    --json keys are kept for backwards compatibility.


2015-09-11   3.17.0:
--------------------
  * add windows_forward_slashes option to walk_prefix(), see #1513
  * add ability to set CONDA_FORCE_32BIT environment variable, it should
    should only be used when running conda-build, #1555
  * add config option to makes the python dependency on pip optional, #1577
  * fix an UnboundLocalError
  * print note about pinned specs in no packages found error
  * allow wildcards in AND-connected version specs
  * print pinned specs to the debug log
  * fix conda create --clone with create_default_packages
  * give a better error when a proxy isn't found for a given scheme
  * enable running 'conda run' in offline mode
  * fix issue where hardlinked cache contents were being overwritten
  * correctly skip packages whose dependencies can't be found with conda
    update --all
  * use clearer terminology in -m help text.
  * use splitlines to break up multiple lines throughout the codebase
  * fix AttributeError with SSLError


2015-08-10   3.16.0:
--------------------
  * rename binstar -> anaconda, see #1458
  * fix --use-local when the conda-bld directory doesn't exist
  * fixed --offline option when using "conda create --clone", see #1487
  * don't mask recursion depth errors
  * add conda search --reverse-dependency
  * check whether hardlinking is available before linking when
    using "python install.py --link" directly, see #1490
  * don't exit nonzero when installing a package with no dependencies
  * check which features are installed in an environment via track_features,
    not features
  * set the verify flag directly on CondaSession (fixes conda skeleton not
    respecting the ssl_verify option)


2015-07-23   3.15.1:
--------------------
  * fix conda with older versions of argcomplete
  * restore the --force-pscheck option as a no-op for backwards
    compatibility


2015-07-22   3.15.0:
--------------------
  * sort the output of conda info package correctly
  * enable tab completion of conda command extensions using
    argcomplete. Command extensions that import conda should use
    conda.cli.conda_argparse.ArgumentParser instead of
    argparse.ArgumentParser. Otherwise, they should enable argcomplete
    completion manually.
  * allow psutil and pycosat to be updated in the root environment on Windows
  * remove all mentions of pscheck. The --force-pscheck flag has been removed.
  * added support for S3 channels
  * fix color issues from pip in conda list on Windows
  * add support for other machine types on Linux, in particular ppc64le
  * add non_x86_linux_machines set to config module
  * allow ssl_verify to accept strings in addition to boolean values in condarc
  * enable --set to work with both boolean and string values


2015-06-29   3.14.1:
--------------------
  * make use of Crypto.Signature.PKCS1_PSS module, see #1388
  * note when features are being used in the unsatisfiable hint


2015-06-16   3.14.0:
--------------------
  * add ability to verify signed packages, see #1343 (and conda-build #430)
  * fix issue when trying to add 'pip' dependency to old python packages
  * provide option "conda info --unsafe-channels" for getting unobscured
    channel list, #1374


2015-06-04   3.13.0:
--------------------
  * avoid the Windows file lock by moving files to a trash directory, #1133
  * handle env dirs not existing in the Environments completer
  * rename binstar.org -> anaconda.org, see #1348
  * speed up 'source activate' by ~40%


2015-05-05   3.12.0:
--------------------
  * correctly allow conda to update itself
  * print which file leads to the "unable to remove file" error on Windows
  * add support for the no_proxy environment variable, #1171
  * add a much faster hint generation for unsatisfiable packages, which is now
    always enabled (previously it would not run if there were more than ten
    specs). The new hint only gives one set of conflicting packages, rather
    than all sets, so multiple passes may be necessary to fix such issues
  * conda extensions that import conda should use
    conda.cli.conda_argparser.ArgumentParser instead of
    argparse.ArgumentParser to conform to the conda help guidelines (e.g., all
    help messages should be capitalized with periods, and the options should
    be preceded by "Options:" for the sake of help2man).
  * add confirmation dialog to conda remove. Fixes conda remove --dry-run.


2015-04-22   3.11.0:
--------------------
  * fix issue where forced update on Windows could cause a package to break
  * remove detection of running processes that might conflict
  * deprecate --force-pscheck (now a no-op argument)
  * make conda search --outdated --names-only work, fixes #1252
  * handle the history file not having read or write permissions better
  * make multiple package resolutions warning easier to read
  * add --full-name to conda list
  * improvements to command help


2015-04-06   3.10.1:
--------------------
  * fix logic in @memoized for unhashable args
  * restored json cache of repodata, see #1249
  * hide binstar tokens in conda info --json
  * handle CIO_TEST='2 '
  * always find the solution with minimal number of packages, even if there
    are many solutions
  * allow comments at the end of the line in requirement files
  * don't update the progressbar until after the item is finished running
  * add conda/<version> to HTTP header User-Agent string


2015-03-12   3.10.0:
--------------------
  * change default repo urls to be https
  * add --offline to conda search
  * add --names-only and --full-name to conda search
  * add tab completion for packages to conda search


2015-02-24   3.9.1:
-------------------
  * pscheck: check for processes in the current environment, see #1157
  * don't write to the history file if nothing has changed, see #1148
  * conda update --all installs packages without version restrictions (except
    for Python), see #1138
  * conda update --all ignores the anaconda metapackage, see #1138
  * use forward slashes for file urls on Windows
  * don't symlink conda in the root environment from activate
  * use the correct package name in the progress bar info
  * use json progress bars for unsatisfiable dependencies hints
  * don't let requests decode gz files when downloaded


2015-02-16   3.9.0:
-------------------
  * remove (de)activation scripts from conda, those are now in conda-env
  * pip is now always added as a Python dependency
  * allow conda to be installed into environments which start with _
  * add argcomplete tab completion for environments with the -n flag, and for
    package names with install, update, create, and remove


2015-02-03   3.8.4:
-------------------
  * copy (de)activate scripts from conda-env
  * Add noarch (sub) directory support


2015-01-28   3.8.3:
-------------------
  * simplified how ROOT_PREFIX is obtained in (de)activate


2015-01-27   3.8.2:
-------------------
  * add conda clean --source-cache to clean the conda build source caches
  * add missing quotes in (de)activate.bat, fixes problem in Windows when
    conda is installed into a directory with spaces
  * fix conda install --copy


2015-01-23   3.8.1:
-------------------
  * add missing utf-8 decoding, fixes Python 3 bug when icondata to json file


2015-01-22   3.8.0:
-------------------
  * move active script into conda-env, which is now a new dependency
  * load the channel urls in the correct order when using concurrent.futures
  * add optional 'icondata' key to json files in conda-meta directory, which
    contain the base64 encoded png file or the icon
  * remove a debug print statement


2014-12-18   3.7.4:
-------------------
  * add --offline option to install, create, update and remove commands, and
    also add ability to set "offline: True" in condarc file
  * add conda uninstall as alias for conda remove
  * add conda info --root
  * add conda.pip module
  * fix CONDARC pointing to non-existing file, closes issue #961
  * make update -f work if the package is already up-to-date
  * fix possible TypeError when printing an error message
  * link packages in topologically sorted order (so that pre-link scripts can
    assume that the dependencies are installed)
  * add --copy flag to install
  * prevent the progressbar from crashing conda when fetching in some
    situations


2014-11-05   3.7.3:
-------------------
  * conda install from a local conda package (or a tar fill which
    contains conda packages), will now also install the dependencies
    listed by the installed packages.
  * add SOURCE_DIR environment variable in pre-link subprocess
  * record all created environments in ~/.conda/environments.txt


2014-10-31   3.7.2:
-------------------
  * only show the binstar install message once
  * print the fetching repodata dot after the repodata is fetched
  * write the install and remove specs to the history file
  * add '-y' as an alias to '--yes'
  * the `--file` option to conda config now defaults to
    os.environ.get('CONDARC')
  * some improvements to documentation (--help output)
  * add user_rc_path and sys_rc_path to conda info --json
  * cache the proxy username and password
  * avoid warning about conda in pscheck
  * make ~/.conda/envs the first user envs dir


2014-10-07   3.7.1:
-------------------
  * improve error message for forgetting to use source with activate and
    deactivate, see issue #601
  * don't allow to remove the current environment, see issue #639
  * don't fail if binstar_client can't be imported for other reasons,
    see issue #925
  * allow spaces to be contained in conda run
  * only show the conda install binstar hint if binstar is not installed
  * conda info package_spec now gives detailed info on packages. conda info
    path has been removed, as it is duplicated by conda package -w path.


2014-09-19   3.7.0:
-------------------
  * faster algorithm for --alt-hint
  * don't allow channel_alias with allow_other_channels: false if it is set in
    the system .condarc
  * don't show long "no packages found" error with update --all
  * automatically add the Binstar token to urls when the binstar client is
    installed and logged in
  * carefully avoid showing the binstar token or writing it to a file
  * be more careful in conda config about keys that are the wrong type
  * don't expect directories starting with conda- to be commands
  * no longer recommend to run conda init after pip installing conda. A pip
    installed conda will now work without being initialized to create and
    manage other environments
  * the rm function on Windows now works around access denied errors
  * fix channel urls now showing with conda list with show_channel_urls set to
    true


2014-09-08   3.6.4:
-------------------
  * fix removing packages that aren't in the channels any more
  * Pretties output for --alt-hint


2014-09-04   3.6.3:
-------------------
  * skip packages that can't be found with update --all
  * add --use-local to search and remove
  * allow --use-local to be used along with -c (--channels) and
    --override-channels. --override-channels now requires either -c or
    --use-local
  * allow paths in has_prefix to be quoted, to allow for spaces in paths on
    Windows
  * retain Unix style path separators for prefixes in has_prefix on
    Windows (if the placeholder path uses /, replace it with a path that uses
    /, not \)
  * fix bug in --use-local due to API changes in conda-build
  * include user site directories in conda info -s
  * make binary has_prefix replacement work with spaces after the prefix
  * make binary has_prefix replacement replace multiple occurrences of the
    placeholder in the same null-terminated string
  * don't show packages from other platforms as installed or cached in conda
    search
  * be more careful about not warning about conda itself in pscheck
  * Use a progress bar for the unsatisfiable packages hint generation
  * Don't use TemporaryFile in try_write, as it is too slow when it fails
  * Ignore InsecureRequestWarning when ssl_verify is False
  * conda remove removes features tracked by removed packages in
    track_features


2014-08-20   3.6.2:
-------------------
  * add --use-index-cache to conda remove
  * fix a bug where features (like mkl) would be selected incorrectly
  * use concurrent.future.ThreadPool to fetch package metadata asynchronously
    in Python 3.
  * do the retries in rm_rf on every platform
  * use a higher cutoff for package name misspellings
  * allow changing default channels in "system" .condarc


2014-08-13   3.6.1:
-------------------
  * add retries to download in fetch module
  * improved error messages for missing packages
  * more robust rm_rf on Windows
  * print multiline help for subcommands correctly


2014-08-11   3.6.0:
-------------------
  * correctly check if a package can be hard-linked if it isn't extracted yet
  * change how the package plan is printed to better show what is new,
    updated, and downgraded
  * use suggest_normalized_version in the resolve module. Now versions like
    1.0alpha that are not directly recognized by verlib's NormalizedVersion
    are supported better
  * conda run command, to run apps and commands from packages
  * more complete --json API. Every conda command should fully support --json
    output now.
  * show the conda_build and requests versions in conda info
  * include packages from setup.py develop in conda list (with use_pip)
  * raise a warning instead of dying when the history file is invalid
  * use urllib.quote on the proxy password
  * make conda search --outdated --canonical work
  * pin the Python version during conda init
  * fix some metadata that is written for Python during conda init
  * allow comments in a pinned file
  * allow installing and updating menuinst on Windows
  * allow conda create with both --file and listed packages
  * better handling of some nonexistent packages
  * fix command line flags in conda package
  * fix a bug in the ftp adapter


2014-06-10   3.5.5:
-------------------
  * remove another instance pycosat version detection, which fails on
    Windows, see issue #761


2014-06-10   3.5.4:
-------------------
  * remove pycosat version detection, which fails on Windows, see issue #761


2014-06-09   3.5.3:
-------------------
  * fix conda update to correctly not install packages that are already
    up-to-date
  * always fail with connection error in download
  * the package resolution is now much faster and uses less memory
  * add ssl_verify option in condarc to allow ignoring SSL certificate
    verification, see issue #737


2014-05-27   3.5.2:
-------------------
  * fix bug in activate.bat and deactivate.bat on Windows


2014-05-26   3.5.1:
-------------------
  * fix proxy support - conda now prompts for proxy username and password
    again
  * fix activate.bat on Windows with spaces in the path
  * update optional psutil dependency was updated to psutil 2.0 or higher


2014-05-15   3.5.0:
-------------------
  * replace use of urllib2 with requests. requests is now a hard dependency of
    conda.
  * add ability to only allow system-wise specified channels
  * hide binstar from output of conda info


2014-05-05   3.4.3:
-------------------
  * allow prefix replacement in binary files, see issue #710
  * check if creating hard link is possible and otherwise copy,
    during install
  * allow circular dependencies


2014-04-21   3.4.2:
-------------------
  * conda clean --lock: skip directories that don't exist, fixes #648
  * fixed empty history file causing crash, issue #644
  * remove timezone information from history file, fixes issue #651
  * fix PackagesNotFound error for missing recursive dependencies
  * change the default for adding cache from the local package cache -
    known is now the default and the option to use index metadata from the
    local package cache is --unknown
  * add --alt-hint as a method to get an alternate form of a hint for
    unsatisfiable packages
  * add conda package --ls-files to list files in a package
  * add ability to pin specs in an environment. To pin a spec, add a file
    called pinned to the environment's conda-meta directory with the specs to
    pin. Pinned specs are always kept installed, unless the --no-pin flag is
    used.
  * fix keyboard interrupting of external commands. Now keyboard interupting
    conda build correctly removes the lock file
  * add no_link ability to conda, see issue #678


2014-04-07   3.4.1:
-------------------
  * always use a pkgs cache directory associated with an envs directory, even
    when using -p option with an arbitrary a prefix which is not inside an
    envs dir
  * add setting of PYTHONHOME to conda info --system
  * skip packages with bad metadata


2014-04-02   3.4.0:
-------------------
  * added revision history to each environment:
      - conda list --revisions
      - conda install --revision
      - log is stored in conda-meta/history
  * allow parsing pip-style requirement files with --file option and in command
    line arguments, e.g. conda install 'numpy>=1.7', issue #624
  * fix error message for --file option when file does not exist
  * allow DEFAULTS in CONDA_ENVS_PATH, which expands to the defaults settings,
    including the condarc file
  * don't install a package with a feature (like mkl) unless it is
    specifically requested (i.e., that feature is already enabled in that
    environment)
  * add ability to show channel URLs when displaying what is going to be
    downloaded by setting "show_channel_urls: True" in condarc
  * fix the --quiet option
  * skip packages that have dependencies that can't be found


2014-03-24   3.3.2:
-------------------
  * fix the --file option
  * check install arguments before fetching metadata
  * fix a printing glitch with the progress bars
  * give a better error message for conda clean with no arguments
  * don't include unknown packages when searching another platform


2014-03-19   3.3.1:
-------------------
  * Fix setting of PS1 in activate.
  * Add conda update --all.
  * Allow setting CONDARC=' ' to use no condarc.
  * Add conda clean --packages.
  * Don't include bin/conda, bin/activate, or bin/deactivate in conda
    package.


2014-03-18   3.3.0:
-------------------
  * allow new package specification, i.e. ==, >=, >, <=, <, != separated
    by ',' for example: >=2.3,<3.0
  * add ability to disable self update of conda, by setting
    "self_update: False" in .condarc
  * Try installing packages using the old way of just installing the maximum
    versions of things first. This provides a major speedup of solving the
    package specifications in the cases where this scheme works.
  * Don't include python=3.3 in the specs automatically for the Python 3
    version of conda.  This allows you to do "conda create -n env package" for
    a package that only has a Python 2 version without specifying
    "python=2". This change has no effect in Python 2.
  * Automatically put symlinks to conda, activate, and deactivate in each
    environment on Unix.
  * On Unix, activate and deactivate now remove the root environment from the
    PATH. This should prevent "bleed through" issues with commands not
    installed in the activated environment but that are installed in the root
    environment. If you have "setup.py develop" installed conda on Unix, you
    should run this command again, as the activate and deactivate scripts have
    changed.
  * Begin work to support Python 3.4.
  * Fix a bug in version comparison
  * Fix usage of sys.stdout and sys.stderr in environments like pythonw on
    Windows where they are nonstandard file descriptors.


2014-03-12   3.2.1:
-------------------
  * fix installing packages with irrational versions
  * fix installation in the api
  * use a logging handler to print the dots


2014-03-11   3.2.0:
-------------------
  * print dots to the screen for progress
  * move logic functions from resolve to logic module


2014-03-07   3.2.0a1:
---------------------
  * conda now uses pseudo-boolean constraints in the SAT solver. This allows
    it to search for all versions at once, rather than only the latest (issue
    #491).
  * Conda contains a brand new logic submodule for converting pseudo-boolean
    constraints into SAT clauses.


2014-03-07   3.1.1:
-------------------
  * check if directory exists, fixed issue #591


2014-03-07   3.1.0:
-------------------
  * local packages in cache are now added to the index, this may be disabled
    by using the --known option, which only makes conda use index metadata
    from the known remote channels
  * add --use-index-cache option to enable using cache of channel index files
  * fix ownership of files when installing as root on Linux
  * conda search: add '.' symbol for extracted (cached) packages


2014-02-20   3.0.6:
-------------------
  * fix 'conda update' taking build number into account


2014-02-17   3.0.5:
-------------------
  * allow packages from create_default_packages to be overridden from the
    command line
  * fixed typo install.py, issue #566
  * try to prevent accidentally installing into a non-root conda environment


2014-02-14   3.0.4:
-------------------
  * conda update: don't try to update packages that are already up-to-date


2014-02-06   3.0.3:
-------------------
  * improve the speed of clean --lock
  * some fixes to conda config
  * more tests added
  * choose the first solution rather than the last when there are more than
    one, since this is more likely to be the one you want.


2014-02-03   3.0.2:
-------------------
  * fix detection of prefix being writable


2014-01-31   3.0.1:
-------------------
  * bug: not having track_features in condarc now uses default again
  * improved test suite
  * remove numpy version being treated special in plan module
  * if the post-link.(bat|sh) fails, don't treat it as though it installed,
    i.e. it is not added to conda-meta
  * fix activate if CONDA_DEFAULT_ENV is invalid
  * fix conda config --get to work with list keys again
  * print the total download size
  * fix a bug that was preventing conda from working in Python 3
  * add ability to run pre-link script, issue #548


2014-01-24   3.0.0:
-------------------
  * removed build, convert, index, and skeleton commands, which are now
    part of the conda-build project: https://github.com/conda/conda-build
  * limited pip integration to `conda list`, that means
    `conda install` no longer calls `pip install` # !!!
  * add ability to call sub-commands named 'conda-x'
  * The -c flag to conda search is now shorthand for --channel, not
    --canonical (this is to be consistent with other conda commands)
  * allow changing location of .condarc file using the CONDARC environment
    variable
  * conda search now shows the channel that the package comes from
  * conda search has a new --platform flag for searching for packages in other
    platforms.
  * remove condarc warnings: issue #526#issuecomment-33195012


2014-01-17   2.3.1:
-------------------
  * add ability create info/no_softlink
  * add conda convert command to convert non-platform-dependent packages from
    one platform to another (experimental)
  * unify create, install, and update code. This adds many features to create
    and update that were previously only available to install. A backwards
    incompatible change is that conda create -f now means --force, not
    --file.


2014-01-16   2.3.0:
-------------------
  * automatically prepend http://conda.binstar.org/ (or the value of
    channel_alias in the .condarc file) to channels whenever the
    channel is not a URL or the word 'defaults or 'system'
  * recipes made with the skeleton pypi command will use setuptools instead of
    distribute
  * re-work the setuptools dependency and entry_point logic so that
    non console_script entry_points for packages with a dependency on
    setuptools will get correct build script with conda skeleton pypi
  * add -m, --mkdir option to conda install
  * add ability to disable soft-linking


2014-01-06   2.2.8:
-------------------
  * add check for chrpath (on Linux) before build is started, see issue #469
  * conda build: fixed ELF headers not being recognized on Python 3
  * fixed issues: #467, #476


2014-01-02   2.2.7:
-------------------
  * fixed bug in conda build related to lchmod not being available on all
    platforms


2013-12-31   2.2.6:
-------------------
  * fix test section for automatic recipe creation from pypi
    using --build-recipe
  * minor Py3k fixes for conda build on Linux
  * copy symlinks as symlinks, issue #437
  * fix explicit install (e.g. from output of `conda list -e`) in root env
  * add pyyaml to the list of packages which can not be removed from root
    environment
  * fixed minor issues: #365, #453


2013-12-17   2.2.5:
-------------------
  * conda build: move broken packages to conda-bld/broken
  * conda config: automatically add the 'defaults' channel
  * conda build: improve error handling for invalid recipe directory
  * add ability to set build string, issue #425
  * fix LD_RUN_PATH not being set on Linux under Python 3,
    see issue #427, thanks peter1000


2013-12-10   2.2.4:
-------------------
  * add support for execution with the -m switch (issue #398), i.e. you
    can execute conda also as: python -m conda
  * add a deactivate script for windows
  * conda build adds .pth-file when it encounters an egg (TODO)
  * add ability to preserve egg directory when building using
        build/preserve_egg_dir: True
  * allow track_features in ~/.condarc
  * Allow arbitrary source, issue #405
  * fixed minor issues: #393, #402, #409, #413


2013-12-03   2.2.3:
-------------------
  * add "foreign mode", i.e. disallow install of certain packages when
    using a "foreign" Python, such as the system Python
  * remove activate/deactivate from source tarball created by sdist.sh,
    in order to not overwrite activate script from virtualenvwrapper


2013-11-27   2.2.2:
-------------------
  * remove ARCH environment variable for being able to change architecture
  * add PKG_NAME, PKG_VERSION to environment when running build.sh,
    .<name>-post-link.sh and .<name>-pre-unlink.sh


2013-11-15   2.2.1:
-------------------
  * minor fixes related to make conda pip installable
  * generated conda meta-data missing 'files' key, fixed issue #357


2013-11-14   2.2.0:
-------------------
  * add conda init command, to allow installing conda via pip
  * fix prefix being replaced by placeholder after conda build on Unix
  * add 'use_pip' to condarc configuration file
  * fixed activate on Windows to set CONDA_DEFAULT_ENV
  * allow setting "always_yes: True" in condarc file, which implies always
    using the --yes option whenever asked to proceed


2013-11-07   2.1.0:
-------------------
  * fix rm_egg_dirs so that the .egg_info file can be a zip file
  * improve integration with pip
      * conda list now shows pip installed packages
      * conda install will try to install via "pip install" if no
        conda package is available (unless --no-pip is provided)
      * conda build has a new --build-recipe option which
        will create a recipe (stored in <root>/conda-recipes) from pypi
        then build a conda package (and install it)
      * pip list and pip install only happen if pip is installed
  * enhance the locking mechanism so that conda can call itself in the same
    process.


2013-11-04   2.0.4:
-------------------
  * ensure lowercase name when generating package info, fixed issue #329
  * on Windows, handle the .nonadmin files


2013-10-28   2.0.3:
-------------------
  * update bundle format
  * fix bug when displaying packages to be downloaded (thanks Crystal)


2013-10-27   2.0.2:
-------------------
  * add --index-cache option to clean command, see issue #321
  * use RPATH (instead of RUNPATH) when building packages on Linux


2013-10-23   2.0.1:
-------------------
  * add --no-prompt option to conda skeleton pypi
  * add create_default_packages to condarc (and --no-default-packages option
    to create command)


2013-10-01   2.0.0:
-------------------
  * added user/root mode and ability to soft-link across filesystems
  * added create --clone option for copying local environments
  * fixed behavior when installing into an environment which does not
    exist yet, i.e. an error occurs
  * fixed install --no-deps option
  * added --export option to list command
  * allow building of packages in "user mode"
  * regular environment locations now used for build and test
  * add ability to disallow specification names
  * add ability to read help messages from a file when install location is RO
  * restore backwards compatibility of share/clone for conda-api
  * add new conda bundle command and format
  * pass ARCH environment variable to build scripts
  * added progress bar to source download for conda build, issue #230
  * added ability to use url instead of local file to conda install --file
    and conda create --file options


2013-09-06   1.9.1:
-------------------
  * fix bug in new caching of repodata index


2013-09-05   1.9.0:
-------------------
  * add caching of repodata index
  * add activate command on Windows
  * add conda package --which option, closes issue 163
  * add ability to install file which contains multiple packages, issue 256
  * move conda share functionality to conda package --share
  * update documentation
  * improve error messages when external dependencies are unavailable
  * add implementation for issue 194: post-link or pre-unlink may append
    to a special file ${PREFIX}/.messages.txt for messages, which is display
    to the user's console after conda completes all actions
  * add conda search --outdated option, which lists only installed packages
    for which newer versions are available
  * fixed numerous Py3k issues, in particular with the build command


2013-08-16   1.8.2:
-------------------
  * add conda build --check option
  * add conda clean --lock option
  * fixed error in recipe causing conda traceback, issue 158
  * fixes conda build error in Python 3, issue 238
  * improve error message when test command fails, as well as issue 229
  * disable Python (and other packages which are used by conda itself)
    to be updated in root environment on Windows
  * simplified locking, in particular locking should never crash conda
    when files cannot be created due to permission problems


2013-08-07   1.8.1:
-------------------
  * fixed conda update for no arguments, issue 237
  * fix setting prefix before calling should_do_win_subprocess()
    part of issue 235
  * add basic subversion support when building
  * add --output option to conda build


2013-07-31   1.8.0:
-------------------
  * add Python 3 support (thanks almarklein)
  * add Mercurial support when building from source (thanks delicb)
  * allow Python (and other packages which are used by conda itself)
    to be updated in root environment on Windows
  * add conda config command
  * add conda clean command
  * removed the conda pip command
  * improve locking to be finer grained
  * made activate/deactivate work with zsh (thanks to mika-fischer)
  * allow conda build to take tarballs containing a recipe as arguments
  * add PKG_CONFIG_PATH to build environment variables
  * fix entry point scripts pointing to wrong python when building Python 3
    packages
  * allow source/sha1 in meta.yaml, issue 196
  * more informative message when there are unsatisfiable package
    specifications
  * ability to set the proxy urls in condarc
  * conda build asks to upload to binstar. This can also be configured by
    changing binstar_upload in condarc.
  * basic tab completion if the argcomplete package is installed and eval
    "$(register-python-argcomplete conda)" is added to the bash profile.


2013-07-02   1.7.2:
-------------------
  * fixed conda update when packages include a post-link step which was
    caused by subprocess being lazily imported, fixed by 0d0b860
  * improve error message when 'chrpath' or 'patch' is not installed and
    needed by build framework
  * fixed sharing/cloning being broken (issue 179)
  * add the string LOCKERROR to the conda lock error message


2013-06-21   1.7.1:
-------------------
  * fix "executable" not being found on Windows when ending with .bat when
    launching application
  * give a better error message from when a repository does not exist


2013-06-20   1.7.0:
-------------------
  * allow ${PREFIX} in app_entry
  * add binstar upload information after conda build finishes


2013-06-20   1.7.0a2:
---------------------
  * add global conda lock file for only allowing one instance of conda
    to run at the same time
  * add conda skeleton command to create recipes from PyPI
  * add ability to run post-link and pre-unlink script


2013-06-13   1.7.0a1:
---------------------
  * add ability to build conda packages from "recipes", using the conda build
    command, for some examples, see:
    https://github.com/ContinuumIO/conda-recipes
  * fixed bug in conda install --force
  * conda update command no longer uses anaconda as default package name
  * add proxy support
  * added application API to conda.api module
  * add -c/--channel and --override-channels flags (issue 121).
  * add default and system meta-channels, for use in .condarc and with -c
    (issue 122).
  * fixed ability to install ipython=0.13.0 (issue 130)


2013-06-05   1.6.0:
-------------------
  * update package command to reflect changes in repodata
  * fixed refactoring bugs in share/clone
  * warn when anaconda processes are running on install in Windows (should
    fix most permissions errors on Windows)


2013-05-31   1.6.0rc2:
----------------------
  * conda with no arguments now prints help text (issue 111)
  * don't allow removing conda from root environment
  * conda update python does no longer update to Python 3, also ensure that
    conda itself is always installed into the root environment (issue 110)


2013-05-30   1.6.0rc1:
----------------------
  * major internal refactoring
  * use new "depends" key in repodata
  * uses pycosat to solve constraints more efficiently
  * add hard-linking on Windows
  * fixed linking across filesystems (issue 103)
  * add conda remove --features option
  * added more tests, in particular for new dependency resolver
  * add internal DSL to perform install actions
  * add package size to download preview
  * add conda install --force and --no-deps options
  * fixed conda help command
  * add conda remove --all option for removing entire environment
  * fixed source activate on systems where sourcing a gives "bash" as $0
  * add information about installed versions to conda search command
  * removed known "locations"
  * add output about installed packages when update and install do nothing
  * changed default when prompted for y/n in CLI to yes


2013-04-29   1.5.2:
-------------------
  * fixed issue 59: bad error message when pkgs dir is not writable


2013-04-19   1.5.1:
-------------------
  * fixed issue 71 and (73 duplicate): not being able to install packages
    starting with conda (such as 'conda-api')
  * fixed issue 69 (not being able to update Python / NumPy)
  * fixed issue 76 (cannot install mkl on OSX)


2013-03-22   1.5.0:
-------------------
  * add conda share and clone commands
  * add (hidden) --output-json option to clone, share and info commands
    to support the conda-api package
  * add repo sub-directory type 'linux-armv6l'


2013-03-12   1.4.6:
-------------------
  * fixed channel selection (issue #56)


2013-03-11   1.4.5:
-------------------
  * fix issue #53 with install for meta packages
  * add -q/--quiet option to update command


2013-03-09   1.4.4:
-------------------
  * use numpy 1.7 as default on all platfroms


2013-03-09   1.4.3:
-------------------
  * fixed bug in conda.builder.share.clone_bundle()


2013-03-08   1.4.2:
-------------------
  * feature selection fix for update
  * Windows: don't allow linking or unlinking python from the root
             environment because the file lock, see issue #42


2013-03-07   1.4.1:
-------------------
  * fix some feature selection bugs
  * never exit in activate and deactivate
  * improve help and error messages


2013-03-05   1.4.0:
-------------------
  * fixed conda pip NAME==VERSION
  * added conda info --license option
  * add source activate and deactivate commands
  * rename the old activate and deactivate to link and unlink
  * add ability for environments to track "features"
  * add ability to distinguish conda build packages from Anaconda
    packages by adding a "file_hash" meta-data field in info/index.json
  * add conda.builder.share module


2013-02-05   1.3.5:
-------------------
  * fixed detecting untracked files on Windows
  * removed backwards compatibility to conda 1.0 version


2013-01-28   1.3.4:
-------------------
  * fixed conda installing itself into environments (issue #10)
  * fixed non-existing channels being silently ignored (issue #12)
  * fixed trailing slash in ~/.condarc file cause crash (issue #13)
  * fixed conda list not working when ~/.condarc is missing (issue #14)
  * fixed conda install not working for Python 2.6 environment (issue #17)
  * added simple first cut implementation of remove command (issue #11)
  * pip, build commands: only package up new untracked files
  * allow a system-wide <sys.prefix>/.condarc (~/.condarc takes precedence)
  * only add pro channel is no condarc file exists (and license is valid)


2013-01-23   1.3.3:
-------------------
  * fix conda create not filtering channels correctly
  * remove (hidden) --test and --testgui options


2013-01-23   1.3.2:
-------------------
  * fix deactivation of packages with same build number
    note that conda upgrade did not suffer from this problem, as was using
    separate logic


2013-01-22   1.3.1:
-------------------
  * fix bug in conda update not installing new dependencies


2013-01-22   1.3.0:
-------------------
  * added conda package command
  * added conda index command
  * added -c, --canonical option to list and search commands
  * fixed conda --version on Windows
  * add this changelog


2012-11-21   1.2.1:
-------------------
  * remove ambiguity from conda update command


2012-11-20   1.2.0:
-------------------
  * "conda upgrade" now updates from AnacondaCE to Anaconda (removed
    upgrade2pro
  * add versioneer


2012-11-13   1.1.0:
-------------------
  * Many new features implemented by Bryan


2012-09-06   1.0.0:
-------------------
  * initial release<|MERGE_RESOLUTION|>--- conflicted
+++ resolved
@@ -1,16 +1,15 @@
-<<<<<<< HEAD
 2016-0X-XX  4.1.10 (unreleased):
 --------------------------------
   * ignore symlink failure because of read-only file system, #3055
   * backpaort shortcut tests, #3064
   * fix #2979 redefition of $SHELL variable, #3081
   * fix #3060 --clone root --copy exception, #3080
-=======
+
+
 2016-07-20  4.1.9:
 ------------------
   * fix #3104, add global BINSTAR_TOKEN_PAT
-  * handle failures in binstar_client more general
->>>>>>> 6c2b947b
+  * handle failures in binstar_client more generally
 
 
 2016-07-12  4.1.8:
