package:
  name: conda
  version: {{ GIT_DESCRIBE_TAG }}+{{ GIT_BUILD_STR }}

source:
  # git_url only captures committed code
  git_url: ../

build:
  script: {{ PYTHON }} -m pip install . --no-deps --no-build-isolation -vv && {{ PYTHON }} -m conda init --install
  # These are present when the new environment is created
  # so we have to exempt them from the list of initial files
  # for conda-build to realize they should be included.
  always_include_files:
    - bin/conda                    # [unix]
    - bin/activate                 # [unix]
    - bin/deactivate               # [unix]
    - Scripts/activate.bat         # [win]
    - Scripts/activate             # [win]
    - Scripts/deactivate           # [win]

requirements:
  build:
    - git  # for source/git_url above
  host:
    - python
    - pip
    - hatchling >=1.12.2
    - hatch-vcs >=0.2.0
    - wheel
    # for `conda init` in build/script above
    - menuinst >=1.4.11,<2         # [win]
    - requests >=2.27.0,<3
    - ruamel.yaml >=0.11.14,<0.19
    - tqdm >=4
  run:
    - archspec
    - boltons >=23.0.0
<<<<<<< HEAD
    - conda-libmamba-solver >=23.11.0
=======
    - charset-normalizer
>>>>>>> a91903bf
    - conda-package-handling >=2.2.0
    - jsonpatch >=1.32
    - menuinst >=1.4.11,<2         # [win]
    - packaging >=23.0
    - pluggy >=1.0.0
    - pycosat >=0.6.3
    - python
    - requests >=2.27.0,<3
    - ruamel.yaml >=0.11.14,<0.19
    - setuptools >=60.0.0
    - tqdm >=4
    - truststore >=0.8.0           # [py>=310]
  run_constrained:
    - conda-build >=3.27
    - conda-content-trust >=0.1.1
    - conda-env >=2.6

test:
  imports:
    # high-level imports
    - conda
    - conda_env
    # new/updated submodules (can be dropped after 1-2 releases)
    - conda.gateways.repodata.jlap
    - conda.plugins.subcommands.doctor
  commands:
    # builtin subcommands
    - conda --help
    - conda clean --help
    - conda compare --help
    - conda config --help
    - conda create --help
    - conda info --help
    - conda init --help
    - conda install --help
    - conda list --help
    - conda notices --help
    - conda package --help
    - conda remove --help
    - conda rename --help
    - conda run --help
    - conda search --help
    - conda update --help
    - conda upgrade --help
    # plugin subcommands
    - conda doctor --help

about:
  home: https://conda.org
  license: BSD-3-Clause
  license_file: LICENSE
  summary: Canary release of conda
  doc_url: https://conda.io/projects/conda/en/latest/
  dev_url: https://github.com/conda/conda<|MERGE_RESOLUTION|>--- conflicted
+++ resolved
@@ -36,11 +36,8 @@
   run:
     - archspec
     - boltons >=23.0.0
-<<<<<<< HEAD
+    - charset-normalizer
     - conda-libmamba-solver >=23.11.0
-=======
-    - charset-normalizer
->>>>>>> a91903bf
     - conda-package-handling >=2.2.0
     - jsonpatch >=1.32
     - menuinst >=1.4.11,<2         # [win]
