--- conflicted
+++ resolved
@@ -58,7 +58,6 @@
     - os: osx
 
 install:
-<<<<<<< HEAD
   - source ./utils/travis-install.sh
 
 script:
@@ -70,11 +69,4 @@
   - ~/miniconda/bin/pip install codecov coveralls scrutinizer-ocular
   - codecov --env PYTHON_VERSION
   - coveralls || true
-  - ocular || true
-=======
-  - source utils/functions.sh
-  - run_setup
-
-script:
-  - run_tests
->>>>>>> c700e079
+  - ocular || true