*~
*.pyc
*.egg-info
build/
dist/
docs/build
docs/_build
docs/source/_build
.cache/
.idea/
ve/
MANIFEST
.coverage
coverage.xml
.tox/
junit.xml
.version
tmpfile.rc
.DS_Store
.coverage*
*.bz2
tempfile.rc
conda-build/
conda_build_test_recipe/
record.txt
.vagrant/
Vagrantfile
docs/source/_build
env/
dev-init.bat
devenv/
Miniconda*.sh
miniconda*.sh
miniconda*.exe
.pytest_cache/
docs/source/_build
**/.vscode
conda.tmp/
<<<<<<< HEAD
*.iml
=======
*.iml
*.ipr
*.iws
>>>>>>> 89d91d63
<|MERGE_RESOLUTION|>--- conflicted
+++ resolved
@@ -36,10 +36,6 @@
 docs/source/_build
 **/.vscode
 conda.tmp/
-<<<<<<< HEAD
-*.iml
-=======
 *.iml
 *.ipr
-*.iws
->>>>>>> 89d91d63
+*.iws