<<<<<<< HEAD
## 4.4.0 (unreleased)

### New Features

* **constrained, optional dependencies**: Conda now allows a package to constrain versions of other packages installed alongside it, even if those constrained packages are not themselves hard dependencies for that package.  In other words, it lets a package specify that, if another package ends up being installed into an environment, it must at least conform to a certain version specification.  In effect, constrained dependencies are a type of "reverse" dependency.  It gives a tool to a parent package to exclude other packages from an environment that might otherwise want to depend on it.

  Constrained optional dependencies are supported starting with conda-build 3.0 (via [conda/conda-build#2001[(https://github.com/conda/conda-build/pull/2001)).  A new `run_constrained` keyword, which takes a list of package specs similar to the `run` keyword, is recognized under the `requirements` section of `meta.yaml`.  For backward compatibility with versions of conda older than 4.4, a requirement may be listed in both the `run` and the `run_constrained` section. In that case older versions of conda will see the package as a hard dependency, while conda 4.4 will understand that the package is meant to be optional.

  Optional, constrained dependencies end up in `repodata.json` under a `constrains` keyword, parallel to the `depends` keyword for a package's hard dependencies.


* **enhanced package query language**: Conda has a built-in query language for searching for and matching packages, what we often refer to as `MatchSpec`.  The MatchSpec is used for `conda search`, but also more generally for the packages requested for `create`, `install`, `update`, and `remove` operations.  With this release, our MatchSpec query language has been substantially enhanced.

  For example,

      conda install conda-forge::python

  is now a valid command, which specifies that regardless of the active list of channel priorities, the python package itself should come from the `conda-forge` channel.  As before, the difference between `python=3.5` and `python==3.5` is that the first contains a "fuzzy" version while the second contains an "exact" version.  The fuzzy spec will match all python packages with versions `>=3.5` and `<3.6`.  The exact spec will match only python packages with version `3.5`, `3.5.0`, `3.5.0.0`, etc.  The canonical string form for a MatchSpec is thus

      (channel::)name(version(build_string))

  which should feel natural to experienced conda users. Specifications however are often necessarily more complicated than this simple form can support, and for these situations we've extended the specification to include an optional square bracket `[]` component containing comma-separated key-value pairs to allow matching on most any field contained in a package's metadata.  Take, for example,

      conda search 'conda-forge/linux-64::*[md5=e42a03f799131d5af4196ce31a1084a7]' --info

  which results in information for the single package

  ```
  cytoolz 0.8.2 py35_0
  --------------------
  file name   : cytoolz-0.8.2-py35_0.tar.bz2
  name        : cytoolz
  version     : 0.8.2
  build string: py35_0
  build number: 0
  size        : 1.1 MB
  arch        : x86_64
  platform    : Platform.linux
  license     : BSD 3-Clause
  subdir      : linux-64
  url         : https://conda.anaconda.org/conda-forge/linux-64/cytoolz-0.8.2-py35_0.tar.bz2
  md5         : e42a03f799131d5af4196ce31a1084a7
  dependencies:
    - python 3.5*
    - toolz >=0.8.0
  ```

  The square bracket notation can also be used for any field that we match on outside the package name, and will override information given in the "simple form" position.  To give a contrived example, `python==3.5[version='>=2.7,<2.8']` will match `2.7.*` versions and not `3.5`.


* **environments track user-requested state**: Building on our enhanced MatchSpec query language, conda environments now also track and differentiate (a) packages added to an environment because of an explicit user request from (b) packages brought into an environment to satisfy dependencies.  For example, executing

      conda install conda-forge::scikit-learn

  will confine all future changes to the scikit-learn package in the environment to the conda-forge channel, until the spec is changed again.  A subsequent command `conda install scikit-learn=0.18` would drop the `conda-forge` channel restriction from the package.  And in this case, scikit-learn is the only user-defined spec, so the solver chooses dependencies from all configured channels and all available versions.


* **conda activate**: The logic and mechanisms underlying environment activation have been reworked. For Bourne shell derivatives (bash, zsh, dash, etc.), we now recommend *activating* the default conda base environment (i.e. root environment) rather than modifying the `PATH` environment variable.  That is, while you may have previously enabled conda in `~/.bash_profile` or `~/.bashrc` with something like

      export PATH="/opt/conda/bin/conda:$PATH"

  we now recommend

      . /opt/conda/bin/activate

  Alternately, if you won't be switching back to conda 4.3 or earlier, a more future-proof modification will be

      . /opt/conda/etc/profile.d/conda.sh && conda activate

  For multi-user installs, and to enable the `conda` command for all login shells,

      sudo ln -s /opt/conda/etc/profile.d/conda.sh /etc/profile.d/conda.sh

  Note that sourcing the `etc/profile.d/conda.sh` script does not activate the conda base (i.e. root) environment. Instead, it loads a `conda` function into the login shell that proxies commands to the conda executable as appropriate. Therefore, it's now possible to have full access to the `conda` command without conda or the base (root) environment being on `PATH`.

  With conda 4.4, `conda activate` and `conda deactivate` are now the preferred commands for activating and deactivating environments.  You'll find they are much more snappy than the `source activate` and `source deactivate` commands from previous conda versions.  The `conda activate` command also has advantages of (1) being universal across all OSes, shells, and platforms, and (2) not having path collisions with scripts from other packages like python virtualenv's activate script.


* **key-value features**: Conda has long supported the concept of "features" to empower users to customize the specific flavors of certain packages that end up in environments.  The `mkl` and `nomkl` features are the most used in the `defaults` channel, along with the `vc9`, `vc10`, and `vc14` features on Windows.  With conda 4.4, features transition from being binary "present" or "not present" to being "present with value" or "not present."  The `nomkl` features will now be displayed as `blas=accelerate` on macOR or `blas=openblas` on other platforms, and similarly for the `vc=9`, `vc=10`, and `vc=14` features.  An environment can only have one variant of a given feature active at a time.  Conda users will start to see features in many more contexts.  Look for a `gpu=cuda8.0` feature in the near future, and possibly even a `python=pypy2.7` feature showing up as well.

  In implementing these key-value features, conda has added two new keywords to repodata. The feature concept was previously supported with `track_features` and `features` keys that roughly corresponded respectively to the new, more descriptive, `provides_features` and `requires_features`.  The old keys are left for backward compatibility, and if the new keys are not provided in repodata, conda will actively do the translation.  In contrast to the old keys being a space-delimited string of feature names, the new keys are both maps of key-value pairs.

  While users can manipulate features within an environment using the new MatchSpec language enhancements, there's a new `--feature` command line flag to simplify the interaction.  The commands

      conda install scipy --feature blas=openblas
      conda install scipy[features='blas=openblas']

  are equivalent.


* **errors posted to core maintainers**: In previous versions of conda, unexpected errors resulted in a request for users to consider posting the error as a new issue on conda's github issue tracker.  In conda 4.4, we've implemented a system for users to opt-in to sending that same error report via an HTTP POST request directly to the core maintainers.

  When an unexpected error is encountered, users are prompted with the error report followed by a `[y/N]` input. Users can elect to send the report, with 'no' being the default response.  Users can also permanently opt-in or opt-out, thereby skipping the prompt altogether, using the boolean `report_errors` configuration parameter.


* **various UI improvements**: To push through some of the big leaps with transactions in conda 4.3, we accepted some regressions on progress bars and other user interface features.  All of those indicators of progress, and more, have been brought back and further improved.


* **aggressive updates**: Conda now supports an `aggressive_update_packages` configuration parameter that holds a sequence of MatchSpec strings, in addition to the `pinned_packages` configuration parameter.  Currently, the default value only contains a single item `openssl`.  When manipulating configuration with the `conda config` command, use the `--system` and `--env` flags will be especially helpful here.  For example,

      conda config --add aggressive_update_packages openssl --system

  would ensure that solves on all environments system-wide always enforce using the latest version of openssl.

      conda config --add pinned_packages python=2.7 --env

  would lock all solves for the current active environment to python versions matching `2.7.*`.


* **other configuration improvements**: In addition to `conda config --describe`, which shows detailed descriptions and default values for all available configuration parameters, we have a new `conda config --write-default` command.  This new command simply writes the contents of `conda config --describe` to a condarc file, which is a great starter template.  Without additional arguments, the command will write to the `.condarc` file in the user's home directory.  The command also works with the `--system`, `--env`, and `--file` flags to write the contents to alternate locations.

  Conda exposes a tremendous amount of flexibility via configuration.  For more information, [The Conda Configuration Engine for Power Users](https://www.continuum.io/blog/developer-blog/conda-configuration-engine-power-users) blog post is a good resource.

### Deprecations/Breaking Changes
* the conda 'root' environment is now generally referred to as the 'base' environment
* Conda 4.4 now warns when available information about per-path sha256 sums and file sizes
  do not match the recorded information.  The warning is scheduled to be an error in conda 4.5.
  Behavior is configurable via the `safety_checks` configuration parameter.
* remove support for with_features_depends (#5191)
* resolve #5468 remove --alt-hint from CLI API (#5469)
* resolve #5834 change default value of 'allow_softlinks' from True to False (#5835)

### API
* Add Solver from conda.core.solver with three methods to conda.api (4.4.0rc1) (#5838)

### Improvements
* constrained, optional dependencies (#4982)
* conda shell function (#5044, #5141, #5162, #5169, #5182, #5210, #5482)
* resolve #5160 conda xontrib plugin (#5157)
* resolve #1543 add support and tests for --no-deps and --only-deps (#5265)
* resolve #988 allow channel name to be part of the package name spec (#5365, #5791)
* resolve #5530 add ability for users to choose to post unexpected errors to core maintainers (#5531, #5571, #5585)
* Solver, UI, History, and Other (#5546, #5583, #5740)
* improve 'conda search' to leverage new MatchSpec query language (#5597)
* key-value features (#5645)
* filter out unwritable package caches from conda clean command (#4620)
* envs_manager, requested spec history, declarative solve, and private env tests (#4676, #5114, #5094, #5145, #5492)
* make python entry point format match pip entry points (#5010)
* resolve #5113 clean up CLI imports to improve process startup time (#4799)
* resolve #5121 add features/track_features support for MatchSpec (#5054)
* resolve #4671 hold verify backoff count in transaction context (#5122)
* resolve #5078 record package metadata after tarball extraction (#5148)
* resolve #3580 support stacking environments (#5159)
* resolve #3763, #4378 allow pip requirements.txt syntax in environment files (#3969)
* resolve #5147 add 'config files' to conda info (#5269)
* use --format=json to parse list of pip packages (#5205)
* resolve #1427 remove startswith '.' environment name constraint (#5284)
* link packages from extracted tarballs when tarball is gone (#5289)
* resolve #2511 accept config information from stdin (#5309)
* resolve #4302 add ability to set map parameters with conda config (#5310)
* resolve #5256 enable conda config --get for all primitive parameters (#5312)
* resolve #1992 add short flag -C for --use-index-cache (#5314)
* resolve #2173 add --quiet option to conda clean (#5313)
* resolve #5358 conda should exec to subcommands, not subprocess (#5359)
* resolve #5411 add 'conda config --write-default' (#5412)
* resolve #5081 make pinned packages optional dependencies (#5414)
* resolve #5430 eliminate current deprecation warnings (#5422)
* resolve #5470 make stdout/stderr capture in python_api customizable (#5471)
* logging simplifications/improvements (#5547, #5578)
* update license information (#5568)
* enable threadpool use for repodata collection by default (#5546, #5587)
* conda info now raises PackagesNotFoundError (#5655)
* index building optimizations (#5776)
* fix #5811 change safety_checks default to 'warn' for conda 4.4 (4.4.0rc1) (#5824)
* add constrained dependencies to conda's own recipe (4.4.0rc1) (#5823)

### Bug Fixes
* fix some conda-build compatibility issues (#5089)
* resolve #5123 export toposort (#5124)
* fix #5132 signal handler can only be used in main thread (#5133)
* fix orphaned --clobber parser arg (#5188)
* fix #3814 don't remove directory that's not a conda environment (#5204)
* fix #4468 _license stack trace (#5206)
* fix #4987 conda update --all no longer displays full list of packages (#5228)
* fix #3489 don't error on remove --all if environment doesn't exist (#5231)
* fix #1509 bash doesn't need full path for pre/post link/unlink scripts on unix (#5252)
* fix #462 add regression test (#5286)
* fix #5288 confirmation prompt doesn't accept no (#5291)
* fix #1713 'conda package -w' is case dependent on Windows (#5308)
* fix #5371 try falling back to pip's vendored requests if no requests available (#5372)
* fix #5356 skip root logger configuration (#5380)
* fix #5466 scrambled URL of non-alias channel with token (#5467)
* fix #5444 environment.yml file not found (#5475)
* fix #3200 use proper unbound checks in bash code and test (#5476)
* invalidate PrefixData cache on rm_rf for conda-build (#5491, #5499)
* fix exception when generating JSON output (#5628)
* fix target prefix determination (#5642)
* use proxy to avoid segfaults (#5716)
* fix #5790 incorrect activation message (4.4.0rc1) (#5820)
* fix #5808 assertion error when loading package cache (4.4.0rc1) (#5815)
* fix #5809 _pip_install_via_requirements got an unexpected keyword argument 'prune' (4.4.0rc1) (#5814)
* fix #5811 change safety_checks default to 'warn' for conda 4.4 (4.4.0rc1) (#5824)
* fix #5825 --json output format (4.4.0rc1) (#5831)
* fix force_reinstall for case when packages aren't actually installed (4.4.0rc1) (#5836)

### Non-User-Facing Changes
* eliminate index modification in Resolve init (#4333)
* new MatchSpec implementation (#4158, #5517)
* update conda.recipe for 4.4 (#5086)
* resolve #5118 organization and cleanup for 4.4 release (#5115)
* remove unused disk space check instructions (#5167)
* localfs adapter tests (#5181)
* extra config command tests (#5185)
* add coverage for confirm (#5203)
* clean up FileNotFoundError and DirectoryNotFoundError (#5237)
* add assertion that a path only has a single hard link before rewriting prefixes (#5305)
* remove pycrypto as requirement on windows (#5326)
* import cleanup, dead code removal, coverage improvements, and other
  housekeeping (#5472, #5474, #5480)
* rename CondaFileNotFoundError to PathNotFoundError (#5521)
* work toward repodata API (#5267)
* rename PackageNotFoundError to PackagesNotFoundError and fix message formatting (#5602)
* update conda 4.4 bld.bat windows recipe (#5573)
* remove last remnant of CondaEnvRuntimeError (#5643)


## 4.3.25 (unreleased)
=======
## 4.3.25 (2017-08-16)

### Deprecations/Breaking Changes
* resolve #5834 change default value of 'allow_softlinks' from True to False (#5839)
>>>>>>> d3b47d7b

### Improvements
* add non-admin check to optionally disable non-privileged operation (#5724)
* add extra warning message to always_softlink configuration option (#5826)

### Bug Fixes
* fix #5763 channel url string splitting error (#5764)
* fix regex for repodata _mod and _etag (#5795)
* fix uncaught OSError for missing device (#5830)


## 4.3.24 (2017-07-31)

### Bug Fixes
* fix #5708 package priority sort order (#5733)


## 4.3.23 (2017-07-21)

### Improvements
* resolve #5391 PackageNotFound and NoPackagesFoundError clean up (#5506)

### Bug Fixes
* fix #5525 too many Nones in CondaHttpError (#5526)
* fix #5508 assertion failure after test file not cleaned up (#5533)
* fix #5523 catch OSError when home directory doesn't exist (#5549)
* fix #5574 traceback formatting (#5580)
* fix #5554 logger configuration levels (#5555)
* fix #5649 create_default_packages configuration (#5703)


## 4.3.22 (2017-06-12)

### Improvements
* resolve #5428 clean up cli import in conda 4.3.x (#5429)
* resolve #5302 add warning when creating environment with space in path (#5477)
* for ftp connections, ignore host IP from PASV as it is often wrong (#5489)
* expose common race condition exceptions in exports for conda-build (#5498)

### Bug Fixes
* fix #5451 conda clean --json bug (#5452)
* fix #5400 confusing deactivate message (#5473)
* fix #5459 custom subdir channel parsing (#5478)
* fix #5483 problem with setuptools / pkg_resources import (#5496)


## 4.3.21 (2017-05-25)

### Bug Fixes
* fix #5420 conda-env update error (#5421)
* fix #5425 is admin on win int not callable (#5426)


## 4.3.20 (2017-05-23)

### Improvements
* resolve #5217 skip user confirm in python_api, force always_yes (#5404)

### Bug Fixes
* fix #5367 conda info always shows 'unknown' for admin indicator on Windows (#5368)
* fix #5248 drop plan description information that might not alwasy be accurate (#5373)
* fix #5378 duplicate log messages (#5379)
* fix #5298 record has 'build', not 'build_string' (#5382)
* fix #5384 silence logging info to avoid interfering with JSON output (#5393)
* fix #5356 skip root/conda logger init for cli.python_api (#5405)

### Non-User-Facing Changes
* avoid persistent state after channel priority test (#5392)
* resolve #5402 add regression test for #5384 (#5403)
* clean up inner function definition inside for loop (#5406)


## 4.3.19 (2017-05-18)

### Improvements
* resolve #3689 better error messaging for missing anaconda-client (#5276)
* resolve #4795 conda env export lacks -p flag (#5275)
* resolve #5315 add alias verify_ssl for ssl_verify (#5316)
* resolve #3399 add netrc existence/location to 'conda info' (#5333)
* resolve #3810 add --prefix to conda env update (#5335)

### Bug Fixes
* fix #5272 conda env export ugliness under python2 (#5273)
* fix #4596 warning message from pip on conda env export (#5274)
* fix #4986 --yes not functioning for conda clean (#5311)
* fix #5329 unicode errors on Windows (#5328, #5357)
* fix sys_prefix_unfollowed for Python 3 (#5334)
* fix #5341 --json flag with conda-env (#5342)
* fix 5321 ensure variable PROMPT is set in activate.bat (#5351)

### Non-User-Facing Changes
* test conda 4.3 with requests 2.14.2 (#5281)
* remove pycrypto as requirement on windows (#5325)
* fix typo avaialble -> available (#5345)
* fix test failures related to menuinst update (#5344, #5362)


## 4.3.18 (2017-05-09)

### Improvements
* resolve #4224 warn when pysocks isn't installed (#5226)
* resolve #5229 add --insecure flag to skip ssl verification (#5230)
* resolve #4151 add admin indicator to conda info on windows (#5241)

### Bug Fixes
* fix #5152 conda info spacing (#5166)
* fix --use-index-cache actually hitting the index cache (#5134)
* backport LinkPathAction verify from 4.4 (#5171)
* fix #5184 stack trace on invalid map configuration parameter (#5186)
* fix #5189 stack trace on invalid sequence config param (#5192)
* add support for the linux-aarch64 platform (#5190)
* fix repodata fetch with the `--offline` flag (#5146)
* fix #1773 conda remove spell checking (#5176)
* fix #3470 reduce excessive error messages (#5195)
* fix #1597 make extra sure --dry-run doesn't take any actions (#5201)
* fix #3470 extra newlines around exceptions (#5200)
* fix #5214 install messages for 'nothing_to_do' case (#5216)
* fix #598 stack trace for condarc write permission denied (#5232)
* fix #4960 extra information when exception can't be displayed (#5236)
* fix #4974 no matching dist in linked data for prefix (#5239)
* fix #5258 give correct element types for conda config --describe (#5259)
* fix #4911 separate shutil.copy2 into copy and copystat (#5261)

### Non-User-Facing Changes
* resolve #5138 add test of rm_rf of symlinked files (#4373)
* resolve #4516 add extra trace-level logging (#5249, #5250)
* add tests for --update-deps flag (#5264)


## 4.3.17 (2017-04-24)

### Improvements
* fall back to copy if hardlink fails (#5002)
* add timestamp metadata for tiebreaking conda-build 3 hashed packages (#5018)
* resolve #5034 add subdirs configuration parameter (#5030)
* resolve #5081 make pinned packages optional/constrained dependencies (#5088)
* resolve #5108 improve behavior and add tests for spaces in paths (#4786)

### Bug Fixes
* quote prefix paths for locations with spaces (#5009)
* remove binstar logger configuration overrides (#4989)
* fix #4969 error in DirectoryNotFoundError (#4990)
* fix #4998 pinned string format (#5011)
* fix #5039 collecting main_info shouldn't fail on requests import (#5090)
* fix #5055 improve bad token message for anaconda.org (#5091)
* fix #5033 only re-register valid signal handlers (#5092)
* fix #5028 imports in main_list (#5093)
* fix #5073 allow client_ssl_cert{_key} to be of type None (#5096)
* fix #4671 backoff for package validate race condition (#5098)
* fix #5022 gnu_get_libc_version => linux_get_libc_version (#5099)
* fix #4849 package name match bug (#5103)
* fixes #5102 allow proxy_servers to be of type None (#5107)
* fix #5111 incorrect typify for str + NoneType (#5112)

### Non-User-Facing Changes
* resolve #5012 remove CondaRuntimeError and RuntimeError (#4818)
* full audit ensuring relative import paths within project (#5090)
* resolve #5116 refactor conda/cli/activate.py to help menuinst (#4406)


## 4.3.16 (2017-03-30)

### Improvements
* additions to configuration SEARCH_PATH to improve consistency (#4966)
* add 'conda config --describe' and extra config documentation (#4913)
* enable packaging pinning in condarc using pinned_packages config parameter
  as beta feature (#4921, #4964)

### Bug Fixes
* fix #4914 handle directory creation on top of file paths (#4922)
* fix #3982 issue with CONDA_ENV and using powerline (#4925)
* fix #2611 update instructions on how to source conda.fish (#4924)
* fix #4860 missing information on package not found error (#4935)
* fix #4944 command not found error error (#4963)


## 4.3.15 (2017-03-20)

### Improvements
* allow pkgs_dirs to be configured using `conda config` (#4895)

### Bug Fixes
* remove incorrect elision of delete_prefix_from_linked_data() (#4814)
* fix envs_dirs order for read-only root prefix (#4821)
* fix break-point in conda clean (#4801)
* fix long shebangs when creating entry points (#4828)
* fix spelling and typos (#4868, #4869)
* fix #4840 TypeError reduce() of empty sequence with no initial value (#4843)
* fix zos subdir (#4875)
* fix exceptions triggered during activate (#4873)


## 4.3.14 (2017-03-03)

### Improvements
* use cPickle in place of pickle for repodata (#4717)
* ignore pyc compile failure (#4719)
* use conda.exe for windows entry point executable (#4716, #4720)
* localize use of conda_signal_handler (#4730)
* add skip_safety_checks configuration parameter (#4767)
* never symlink executables using ORIGIN (#4625)
* set activate.bat codepage to CP_ACP (#4558)

### Bug Fixes
* fix #4777 package cache initialization speed (#4778)
* fix #4703 menuinst PathNotFoundException (#4709)
* ignore permissions error if user_site can't be read (#4710)
* fix #4694 don't import requests directly in models (#4711)
* fix #4715 include resources directory in recipe (#4716)
* fix CondaHttpError for URLs that contain '%' (#4769)
* bug fixes for preferred envs (#4678)
* fix #4745 check for info/index.json with package is_extracted (#4776)
* make sure url gets included in CondaHTTPError (#4779)
* fix #4757 map-type configs set to None (#4774)
* fix #4788 partial package extraction (#4789)

### Non-User-Facing Changes
* test coverage improvement (#4607)
* CI configuration improvements (#4713, #4773, #4775)
* allow sha256 to be None (#4759)
* add cache_fn_url to exports (#4729)
* add unicode paths for PY3 integration tests (#4760)
* additional unit tests (#4728, #4783)
* fix conda-build compatibility and tests (#4785)


## 4.3.13 (2017-02-17)

### Improvements
* resolve #4636 environment variable expansion for pkgs_dirs (#4637)
* link, symlink, islink, and readlink for Windows (#4652, #4661)
* add extra information to CondaHTTPError (#4638, #4672)

### Bug Fixes
* maximize requested builds after feature determination (#4647)
* fix #4649 incorrect assert statement concerning package cache directory (#4651)
* multi-user mode bug fixes (#4663)

### Non-User-Facing Changes
* path_actions unit tests (#4654)
* remove dead code (#4369, #4655, #4660)
* separate repodata logic from index into a new core/repodata.py module (#4669)


## 4.3.12 (2017-02-14)

### Improvements
* prepare conda for uploading to pypi (#4619)
* better general http error message (#4627)
* disable old python noarch warning (#4576)

### Bug Fixes
* fix UnicodeDecodeError for ensure_text_type (#4585)
* fix determination of if file path is writable (#4604)
* fix #4592 BufferError cannot close exported pointers exist (#4628)
* fix run_script current working directory (#4629)
* fix pkgs_dirs permissions regression (#4626)

### Non-User-Facing Changes
* fixes for tests when conda-bld directory doesn't exist (#4606)
* use requirements.txt and Makefile for travis-ci setup (#4600, #4633)
* remove hasattr use from compat functions (#4634)


## 4.3.11 (2017-02-09)

### Bug Fixes
* fix attribute error in add_defaults_to_specs (#4577)


## 4.3.10 (2017-02-07)

### Improvements
* remove .json from pickle path (#4498)
* improve empty repodata noarch warning and error messages (#4499)
* don't add python and lua as default specs for private envs (#4529, #4533)
* let default_python be None (#4547, #4550)

### Bug Fixes
* fix #4513 null pointer exception for channel without noarch (#4518)
* fix ssl_verify set type (#4517)
* fix bug for windows multiuser (#4524)
* fix clone with noarch python packages (#4535)
* fix ipv6 for python 2.7 on Windows (#4554)

### Non-User-Facing Changes
* separate integration tests with a marker (#4532)


## 4.3.9 (2017-01-31)

### Improvements
* improve repodata caching for performance (#4478, #4488)
* expand scope of packages included by bad_installed (#4402)
* silence pre-link warning for old noarch (#4451)
* add configuration to optionally require noarch repodata (#4450)
* improve conda subprocessing (#4447)
* respect info/link.json (#4482)

### Bug Fixes
* fix #4398 'hard' was used for link type at one point (#4409)
* fixed "No matches for wildcard '$activate_d/*.fish'" warning (#4415)
* print correct activate/deactivate message for fish shell (#4423)
* fix 'Dist' object has no attribute 'fn' (#4424)
* fix noarch generic and add additional integration test (#4431)
* fix #4425 unknown encoding (#4433)

### Non-User-Facing Changes
* fail CI on conda-build fail (#4405)
* run doctests (#4414)
* make index record mutable again (#4461)
* additional test for conda list --json (#4480)


## 4.3.8 (2017-01-23)

### Bug Fixes
* fix #4309 ignore EXDEV error for directory renames (#4392)
* fix #4393 by force-renaming certain backup files if the path already exists (#4397)


## 4.3.7 (2017-01-20)

### Bug Fixes
* actually revert json output for leaky plan (#4383)
* fix not raising on pre/post-link error (#4382)
* fix find_commands and find_executable for symlinks (#4387)


## 4.3.6 (2017-01-18)

### Bug Fixes
* fix 'Uncaught backoff with errno 41' warning on windows (#4366)
* revert json output for leaky plan (#4349)
* audit os.environ setting (#4360)
* fix #4324 using old dist string instead of dist object (#4361)
* fix #4351 infinite recursion via code in #4120 (#4370)
* fix #4368 conda -h (#4367)
* workaround for symlink race conditions on activate (#4346)


## 4.3.5 (2017-01-17)

### Improvements
* add exception message for corrupt repodata (#4315)

### Bug Fixes
* fix package not being found in cache after download (#4297)
* fix logic for Content-Length mismatch (#4311, #4326)
* use unicode_escape after etag regex instead of utf-8 (#4325)
* fix #4323 central condarc file being ignored (#4327)
* fix #4316 a bug in deactivate (#4316)
* pass target_prefix as env_prefix regardless of is_unlink (#4332)
* pass positional argument 'context' to BasicClobberError (#4335)

### Non-User-Facing Changes
* additional package pinning tests (#4317)


## 4.3.4 (2017-01-13)

### Improvements
* vendor url parsing from urllib3 (#4289)

### Bug Fixes
* fix some bugs in windows multi-user support (#4277)
* fix problems with channels of type <unknown> (#4290)
* include aliases for first command-line argument (#4279)
* fix for multi-line FTP status codes (#4276)

### Non-User-Facing Changes
* make arch in IndexRecord a StringField instead of EnumField
* improve conda-build compatibility (#4266)


## 4.3.3 (2017-01-10)

### Improvements
* respect Cache-Control max-age header for repodata (#4220)
* add 'local_repodata_ttl' configurability (#4240)
* remove questionable "nothing to install" logic (#4237)
* relax channel noarch requirement for 4.3; warn now, raise in future feature release (#4238)
* add additional info to setup.py warning message (#4258)

### Bug Fixes
* remove features properly (#4236)
* do not use `IFS` to find activate/deactivate scripts to source (#4239)
* fix #4235 print message to stderr (#4241)
* fix relative path to python in activate.bat (#4242)
* fix args.channel references (#4245, #4246)
* ensure cache_fn_url right pad (#4255)
* fix #4256 subprocess calls must have env wrapped in str (#4259)


## 4.3.2 (2017-01-06)

### Deprecations/Breaking Changes
* Further refine conda channels specification. To verify if the url of a channel
  represents a valid conda channel, we check that `noarch/repodata.json` and/or
  `noarch/repodata.json.bz2` exist, even if empty. (#3739)

### Improvements
* add new 'path_conflict' and 'clobber' configuration options (#4119)
* separate fetch/extract pass for explicit URLs (#4125)
* update conda homepage to conda.io (#4180)

### Bug Fixes
* fix pre/post unlink/link scripts (#4113)
* fix package version regex and bug in create_link (#4132)
* fix history tracking (#4143)
* fix index creation order (#4131)
* fix #4152 conda env export failure (#4175)
* fix #3779 channel UNC path encoding errors on windows (#4190)
* fix progress bar (#4191)
* use context.channels instead of args.channel (#4199)
* don't use local cached repodata for file:// urls (#4209)

### Non-User-Facing Changes
* xfail anaconda token test if local token is found (#4124)
* fix open-ended test failures relating to python 3.6 release (#4145)
* extend timebomb for test_multi_channel_export (#4169)
* don't unlink dists that aren't in the index (#4130)
* add python 3.6 and new conda-build test targets (#4194)


## 4.3.1 (2016-12-19)

### Improvements
* additional pre-transaction validation (#4090)
* export FileMode enum for conda-build (#4080)
* memoize disk permissions tests (#4091)
* local caching of repodata without remote server calls; new 'repodata_timeout_secs'
  configuration parameter (#4094)
* performance tuning (#4104)
* add additional fields to dist object serialization (#4102)

### Bug Fixes
* fix a noarch install bug on windows (#4071)
* fix a spec mismatch that resulted in python versions getting mixed during packaging (#4079)
* fix rollback linked record (#4092)
* fix #4097 keep split in PREFIX_PLACEHOLDER (#4100)


## 4.3.0 (2016-12-14)  Safety

### New Features
* **Unlink and Link Packages in a Single Transaction**: In the past, conda hasn't always been safe
  and defensive with its disk-mutating actions. It has gleefully clobbered existing files, and
  mid-operation failures leave environments completely broken. In some of the most severe examples,
  conda can appear to "uninstall itself." With this release, the unlinking and linking of packages
  for an executed command is done in a single transaction. If a failure occurs for any reason
  while conda is mutating files on disk, the environment will be returned its previous state.
  While we've implemented some pre-transaction checks (verifying package integrity for example),
  it's impossible to anticipate every failure mechanism. In some circumstances, OS file
  permissions cannot be fully known until an operation is attempted and fails. And conda itself
  is not without bugs. Moving forward, unforeseeable failures won't be catastrophic. (#3833, #4030)

* **Progressive Fetch and Extract Transactions**: Like package unlinking and linking, the
  download and extract phases of package handling have also been given transaction-like behavior.
  The distinction is the rollback on error is limited to a single package. Rather than rolling back
  the download and extract operation for all packages, the single-package rollback prevents the
  need for having to re-download every package if an error is encountered. (#4021, #4030)

* **Generic- and Python-Type Noarch/Universal Packages**: Along with conda-build 2.1.0, a
  noarch/universal type for python packages is officially supported. These are much like universal
  python wheels. Files in a python noarch package are linked into a prefix just like any other
  conda package, with the following additional features
  1. conda maps the `site-packages` directory to the correct location for the python version
     in the environment,
  2. conda maps the python-scripts directory to either $PREFIX/bin or $PREFIX/Scripts depending
     on platform,
  3. conda creates the python entry points specified in the conda-build recipe, and
  4. conda compiles pyc files at install time when prefix write permissions are guaranteed.

  Python noarch packages must be "fully universal."  They cannot have OS- or
  python version-specific dependencies.  They cannot have OS- or python version-specific "scripts"
  files. If these features are needed, traditional conda packages must be used. (#3712)

* **Multi-User Package Caches**: While the on-disk package cache structure has been preserved,
  the core logic implementing package cache handling has had a complete overhaul.  Writable and
  read-only package caches are fully supported. (#4021)

* **Python API Module**: An oft requested feature is the ability to use conda as a python library,
  obviating the need to "shell out" to another python process. Conda 4.3 includes a
  `conda.cli.python_api` module that facilitates this use case. While we maintain the user-facing
  command-line interface, conda commands can be executed in-process. There is also a
  `conda.exports` module to facilitate longer-term usage of conda as a library across conda
  conda releases.  However, conda's python code *is* considered internal and private, subject
  to change at any time across releases. At the moment, conda will not install itself into
  environments other than its original install environment. (#4028)

* **Remove All Locks**:  Locking has never been fully effective in conda, and it often created a
  false sense of security. In this release, multi-user package cache support has been
  implemented for improved safety by hard-linking packages in read-only caches to the user's
  primary user package cache. Still, users are cautioned that undefined behavior can result when
  conda is running in multiple process and operating on the same package caches and/or
  environments. (#3862)

### Deprecations/Breaking Changes
* Conda will refuse to clobber existing files that are not within the unlink instructions of
  the transaction. At the risk of being user-hostile, it's a step forward for conda. We do
  anticipate some growing pains. For example, conda will not clobber packages that have been
  installed with pip (or any other package manager). In other instances, conda packages that
  contain overlapping file paths but are from different package families will not install at
  the same time. The `--force` command line flag is the escape hatch. Using `--force` will
  let your operation proceed, but also makes clear that you want conda to do something it
  considers unsafe.
* Conda signed packages have been removed in 4.3. Vulnerabilities existed. An illusion of security
  is worse than not having the feature at all.  We will be incorporating The Update Framework
  into conda in a future feature release. (#4064)
* Conda 4.4 will drop support for older versions of conda-build.

### Improvements
* create a new "trace" log level enabled by `-v -v -v` or `-vvv` (#3833)
* allow conda to be installed with pip, but only when used as a library/dependency (#4028)
* the 'r' channel is now part of defaults (#3677)
* private environment support for conda (#3988)
* support v1 info/paths.json file (#3927, #3943)
* support v1 info/package_metadata.json (#4030)
* improved solver hint detection, simplified filtering (#3597)
* cache VersionOrder objects to improve performance (#3596)
* fix documentation and typos (#3526, #3572, #3627)
* add multikey configuration validation (#3432)
* some Fish autocompletions (#2519)
* reduce priority for packages removed from the index (#3703)
* add user-agent, uid, gid to conda info (#3671)
* add conda.exports module (#3429)
* make http timeouts configurable (#3832)
* add a pkgs_dirs config parameter (#3691)
* add an 'always_softlink' option (#3870, #3876)
* pre-checks for diskspace, etc for fetch and extract #(4007)
* address #3879 don't print activate message when quiet config is enabled (#3886)
* add zos-z subdir (#4060)
* add elapsed time to HTTP errors (#3942)

### Bug Fixes
* account for the Windows Python 2.7 os.environ unicode aversion (#3363)
* fix link field in record object (#3424)
* anaconda api token bug fix; additional tests (#3673)
* fix #3667 unicode literals and unicode decode (#3682)
* add conda-env entrypoint (#3743)
* fix #3807 json dump on conda config --show --json (#3811)
* fix #3801 location of temporary hard links of index.json (#3813)
* fix invalid yml example (#3849)
* add arm platforms back to subdirs (#3852)
* fix #3771 better error message for assertion errors (#3802)
* fix #3999 spaces in shebang replacement (#4008)
* config --show-sources shouldn't show force by default (#3891)
* fix #3881 don't install conda-env in clones of root (#3899)
* conda-build dist compatibility (#3909)

### Non-User-Facing Changes
* remove unnecessary eval (#3428)
* remove dead install_tar function (#3641)
* apply PEP-8 to conda-env (#3653)
* refactor dist into an object (#3616)
* vendor appdirs; remove conda's dependency on anaconda-client import (#3675)
* revert boto patch from #2380 (#3676)
* move and update ROOT_NO_RM (#3697)
* integration tests for conda clean (#3695, #3699)
* disable coverage on s3 and ftp requests adapters (#3696, #3701)
* github repo hygiene (#3705, #3706)
* major install refactor (#3712)
* remove test timebombs (#4012)
* LinkType refactor (#3882)
* move CrossPlatformStLink and make available as export (#3887)
* make Record immutable (#3965)
* project housekeeping (#3994, #4065)
* context-dependent setup.py files (#4057)


## 4.2.17 (unreleased)

## Improvements
* silence pre-link warning for old noarch 4.2.x backport (#4453)

### Bug Fixes
* remove incorrect elision of delete_prefix_from_linked_data() (#4813)
* fix CB #1825 context clobbering (#4867)
* fix #5101 api->conda regex substitution for Anaconda API channels (#5100)

### Non-User-Facing Changes
* build 4.2.x against conda-build 2.1.2 and enforce passing (#4462)


## 4.2.16 (2017-01-20)

### Improvements
* vendor url parsing from urllib3 (#4289)
* workaround for symlink race conditions on activate (#4346)

### Bug Fixes
* do not replace \ with / in file:// URLs on Windows (#4269)
* include aliases for first command-line argument (#4279)
* fix for multi-line FTP status codes (#4276)
* fix errors with unknown type channels (#4291)
* change sys.exit to raise UpgradeError when info/files not found (#4388)

### Non-User-Facing Changes
* start using doctests in test runs and coverage (#4304)
* additional package pinning tests (#4312)


## 4.2.15 (2017-01-10)

### Improvements
* use 'post' instead of 'dev' for commits according to PEP-440 (#4234)
* do not use IFS to find activate/deactivate scripts to source (#4243)
* fix relative path to python in activate.bat (#4244)

### Bug Fixes
* replace sed with python for activate and deactivate #4257


## 4.2.14 (2017-01-07)

### Improvements
* use install.rm_rf for TemporaryDirectory cleanup (#3425)
* improve handling of local dependency information (#2107)
* add default channels to exports for Windows and Unix (#4103)
* make subdir configurable (#4178)

### Bug Fixes
* fix conda/install.py single-file behavior (#3854)
* fix the api->conda substitution (#3456)
* fix silent directory removal (#3730)
* fix location of temporary hard links of index.json (#3975)
* fix potential errors in multi-channel export and offline clone (#3995)
* fix auxlib/packaging, git hashes are not limited to 7 characters (#4189)
* fix compatibility with requests >=2.12, add pyopenssl as dependency (#4059)
* fix #3287 activate in 4.1-4.2.3 clobbers non-conda PATH changes (#4211)

### Non-User-Facing Changes
* fix open-ended test failures relating to python 3.6 release (#4166)
* allow args passed to cli.main() (#4193, #4200, #4201)
* test against python 3.6 (#4197)


## 4.2.13 (2016-11-22)

### Deprecations/Breaking Changes
* show warning message for pre-link scripts (#3727)
* error and exit for install of packages that require conda minimum version 4.3 (#3726)

### Improvements
* double/extend http timeouts (#3831)
* let descriptive http errors cover more http exceptions (#3834)
* backport some conda-build configuration (#3875)

### Bug Fixes
* fix conda/install.py single-file behavior (#3854)
* fix the api->conda substitution (#3456)
* fix silent directory removal (#3730)
* fix #3910 null check for is_url (#3931)

### Non-User-Facing Changes
* flake8 E116, E121, & E123 enabled (#3883)


## 4.2.12 (2016-11-02)

### Bug Fixes

* fix #3732, #3471, #3744 CONDA_BLD_PATH (#3747)
* fix #3717 allow no-name channels (#3748)
* fix #3738 move conda-env to ruamel_yaml (#3740)
* fix conda-env entry point (#3745 via #3743)
* fix again #3664 trash emptying (#3746)


## 4.2.11 (2016-10-23)

### Improvements
* only try once for windows trash removal (#3698)

### Bug Fixes
* fix anaconda api token bug (#3674)
* fix #3646 FileMode enum comparison (#3683)
* fix #3517 conda install --mkdir (#3684)
* fix #3560 hack anaconda token coverup on conda info (#3686)
* fix #3469 alias envs_path to envs_dirs (#3685)


## 4.2.10 (2016-10-18)

### Improvements
* add json output for `conda info -s` (#3588)
* ignore certain binary prefixes on windows (#3539)
* allow conda config files to have .yaml extensions or 'condarc' anywhere in filename (#3633)

### Bug Fixes
* fix conda-build's handle_proxy_407 import (#3666)
* fix #3442, #3459, #3481, #3531, #3548 multiple networking and auth issues (#3550)
* add back linux-ppc64le subdir support (#3584)
* fix #3600 ensure links are removed when unlinking (#3625)
* fix #3602 search channels by platform (#3629)
* fix duplicated packages when updating environment (#3563)
* fix #3590 exception when parsing invalid yaml (#3593 via #3634)
* fix #3655 a string decoding error (#3656)

### Non-User-Facing Changes
* backport conda.exports module to 4.2.x (#3654)
* travis-ci OSX fix (#3615 via #3657)


## 4.2.9 (2016-09-27)

### Bug Fixes
* fix #3536 conda-env messaging to stdout with --json flag (#3537)
* fix #3525 writing to sys.stdout with --json flag for post-link scripts (#3538)
* fix #3492 make NULL falsey with python 3 (#3524)


## 4.2.8 (2016-09-26)

### Improvements
* add "error" key back to json error output (#3523)

### Bug Fixes
* fix #3453 conda fails with create_default_packages (#3454)
* fix #3455 --dry-run fails (#3457)
* dial down error messages for rm_rf (#3522)
* fix #3467 AttributeError encountered for map config parameter validation (#3521)


## 4.2.7 (2016-09-16)

### Deprecations/Breaking Changes
* revert to 4.1.x behavior of `conda list --export` (#3450, #3451)

### Bug Fixes
* don't add binstar token if it's given in the channel spec (#3427, #3440, #3444)
* fix #3433 failure to remove broken symlinks (#3436)

### Non-User-Facing Changes
* use install.rm_rf for TemporaryDirectory cleanup (#3425)


## 4.2.6 (2016-09-14)

### Improvements
* add support for client TLS certificates (#3419)
* address #3267 allow migration of channel_alias (#3410)
* conda-env version matches conda version (#3422)

### Bug Fixes
* fix #3409 unsatisfiable dependency error message (#3412)
* fix #3408 quiet rm_rf (#3413)
* fix #3407 padding error messaging (#3416)
* account for the Windows Python 2.7 os.environ unicode aversion (#3363 via #3420)


## 4.2.5 (2016-09-08)

### Deprecations/Breaking Changes
* partially revert #3041 giving conda config --add previous --prepend behavior (#3364 via #3370)
* partially revert #2760 adding back conda package command (#3398)

### Improvements
* order output of conda config --show; make --json friendly (#3384 via #3386)
* clean the pid based lock on exception (#3325)
* improve file removal on all platforms (#3280 via #3396)

### Bug Fixes
* fix #3332 allow download urls with :: in them (#3335)
* fix always_yes and not-set argparse args overriding other sources (#3374)
* fix ftp fetch timeout (#3392)
* fix #3307 add try/except block for touch lock (#3326)
* fix CONDA_CHANNELS environment variable splitting (#3390)
* fix #3378 CONDA_FORCE_32BIT environment variable (#3391)
* make conda info channel urls actually give urls (#3397)
* fix cio_test compatibility (#3395 via #3400)


## 4.2.4 (2016-08-18)

### Bug Fixes
* fix #3277 conda list package order (#3278)
* fix channel priority issue with duplicated channels (#3283)
* fix local channel channels; add full conda-build unit tests (#3281)
* fix conda install with no package specified (#3284)
* fix #3253 exporting and importing conda environments (#3286)
* fix priority messaging on conda config --get (#3304)
* fix conda list --export; additional integration tests (#3291)
* fix conda update --all idempotence; add integration tests for channel priority (#3306)

### Non-User-Facing Changes
* additional conda-env integration tests (#3288)


## 4.2.3 (2016-08-11)

### Improvements
* added zsh and zsh.exe to Windows shells (#3257)

### Bug Fixes
* allow conda to downgrade itself (#3273)
* fix breaking changes to conda-build from 4.2.2 (#3265)
* fix empty environment issues with conda and conda-env (#3269)

### Non-User-Facing Changes
* add integration tests for conda-env (#3270)
* add more conda-build smoke tests (#3274)


## 4.2.2 (2016-08-09)

### Improvements
* enable binary prefix replacement on windows (#3262)
* add `--verbose` command line flag (#3237)
* improve logging and exception detail (#3237, #3252)
* do not remove empty environment without asking; raise an error when a named environment
  can't be found (#3222)

### Bug Fixes
* fix #3226 user condarc not available on Windows (#3228)
* fix some bugs in conda config --show* (#3212)
* fix conda-build local channel bug (#3202)
* remove subprocess exiting message (#3245)
* fix comment parsing and channels in conda-env environment.yml (#3258, #3259)
* fix context error with conda-env (#3232)
* fix #3182 conda install silently skipping failed linking (#3184)


## 4.2.1 (2016-08-01)

### Improvements
* improve an error message that can happen during conda install --revision (#3181)
* use clean sys.exit with user choice 'No' (#3196)

### Bug Fixes
* critical fix for 4.2.0 error when no git is on PATH (#3193)
* revert #3171 lock cleaning on exit pending further refinement
* patches for conda-build compatibility with 4.2 (#3187)
* fix a bug in --show-sources output that ignored aliased parameter names (#3189)

### Non-User-Facing Changes
* move scripts in bin to shell directory (#3186)


## 4.2.0 (2016-07-28)  Configuration

### New Features
* **New Configuration Engine**: Configuration and "operating context" are the foundation of
  conda's functionality. Conda now has the ability to pull configuration information from a
  multitude of on-disk locations, including `.d` directories and a `.condarc` file *within*
  a conda environment), along with full `CONDA_` environment variable support. Helpful
  validation errors are given for improperly-specified configuration. Full documentation
  updates pending. (#2537, #3160, #3178)
* **New Exception Handling Engine**: Previous releases followed a pattern of premature exiting
  (with hard calls to `sys.exit()` when exceptional circumstances were encountered. This
  release replaces over 100 `sys.exit` calls with python exceptions.  For conda developers,
  this will result in tests that are easier to write.  For developers using conda, this is a
  first step on a long path toward conda being directly importable.  For conda users, this will
  eventually result in more helpful and descriptive errors messages.
  (#2899, #2993, #3016, #3152, #3045)
* **Empty Environments**: Conda can now create "empty" environments when no initial packages
  are specified, alleviating a common source of confusion. (#3072, #3174)
* **Conda in Private Env**: Conda can now be configured to live within its own private
  environment.  While it's not yet default behavior, this represents a first step toward
  separating the `root` environment into a "conda private" environment and a "user default"
  environment. (#3068)
* **Regex Version Specification**: Regular expressions are now valid version specifiers.
  For example, `^1\.[5-8]\.1$|2.2`. (#2933)

### Deprecations/Breaking Changes
* remove conda init (#2759)
* remove conda package and conda bundle (#2760)
* deprecate conda-env repo; pull into conda proper (#2950, #2952, #2954, #3157, #3163, #3170)
* force use of ruamel_yaml (#2762)
* implement conda config --prepend; change behavior of --add to --append (#3041)
* exit on link error instead of logging it (#2639)

### Improvements
* improve locking (#2962, #2989, #3048, #3075)
* clean up requests usage for fetching packages (#2755)
* remove excess output from conda --help (#2872)
* remove os.remove in update_prefix (#3006)
* better error behavior if conda is spec'd for a non-root environment (#2956)
* scale back try_write function on unix (#3076)

### Bug Fixes
* remove psutil requirement, fixes annoying error message (#3135, #3183)
* fix #3124 add threading lock to memoize (#3134)
* fix a failure with multi-threaded repodata downloads (#3078)
* fix windows file url (#3139)
* address #2800, error with environment.yml and non-default channels (#3164)

### Non-User-Facing Changes
* project structure enhancement (#2929, #3132, #3133, #3136)
* clean up channel handling with new channel model (#3130, #3151)
* add Anaconda Cloud / Binstar auth handler (#3142)
* remove dead code (#2761, #2969)
* code refactoring and additional tests (#3052, #3020)
* remove auxlib from project root (#2931)
* vendor auxlib 0.0.40 (#2932, #2943, #3131)
* vendor toolz 0.8.0 (#2994)
* move progressbar to vendor directory (#2951)
* fix conda.recipe for new quirks with conda-build (#2959)
* move captured function to common module (#3083)
* rename CHANGELOG to md (#3087)


## 4.1.13 (unreleased)

* improve handling of local dependency information, #2107
* show warning message for pre-link scripts, #3727
* error and exit for install of packages that require conda minimum version 4.3, #3726
* fix conda/install.py single-file behavior, #3854
* fix open-ended test failures relating to python 3.6 release, #4167
* fix #3287 activate in 4.1-4.2.3 clobbers non-conda PATH changes, #4211
* fix relative path to python in activate.bat, #4244


## 4.1.12 (2016-09-08)

* fix #2837 "File exists" in symlinked path with parallel activations, #3210
* fix prune option when installing packages, #3354
* change check for placeholder to be more friendly to long PATH, #3349


## 4.1.11 (2016-07-26)

* fix PS1 backup in activate script, #3135 via #3155
* correct resolution for 'handle failures in binstar_client more generally', #3156


## 4.1.10 (2016-07-25)

* ignore symlink failure because of read-only file system, #3055
* backport shortcut tests, #3064
* fix #2979 redefinition of $SHELL variable, #3081
* fix #3060 --clone root --copy exception, #3080


## 4.1.9 (2016-07-20)

* fix #3104, add global BINSTAR_TOKEN_PAT
* handle failures in binstar_client more generally


## 4.1.8 (2016-07-12)

* fix #3004 UNAUTHORIZED for url (null binstar token), #3008
* fix overwrite existing redirect shortcuts when symlinking envs, #3025
* partially revert no default shortcuts, #3032, #3047


## 4.0.11 2016-07-09

* allow auto_update_conda from sysrc, #3015 via #3021


## 4.1.7 (2016-07-07)

* add msys2 channel to defaults on Windows, #2999
* fix #2939 channel_alias issues; improve offline enforcement, #2964
* fix #2970, #2974 improve handling of file:// URLs inside channel, #2976


## 4.1.6 (2016-07-01)

* slow down exp backoff from 1 ms to 100 ms factor, #2944
* set max time on exp_backoff to ~6.5 sec,#2955
* fix #2914 add/subtract from PATH; kill folder output text, #2917
* normalize use of get_index behavior across clone/explicit, #2937
* wrap root prefix check with normcase, #2938


## 4.1.5 (2016-06-29)

* more conservative auto updates of conda #2900
* fix some permissions errors with more aggressive use of move_path_to_trash, #2882
* fix #2891 error if allow_other_channels setting is used, #2896
* fix #2886, #2907 installing a tarball directly from the package cache, #2908
* fix #2681, #2778 reverting #2320 lock behavior changes, #2915


## 4.0.10 (2016-06-29)

* fix #2846 revert the use of UNC paths; shorten trash filenames, #2859 via #2878
* fix some permissions errors with more aggressive use of move_path_to_trash, #2882 via #2894


## 4.1.4 (2016-06-27)

* fix #2846 revert the use of UNC paths; shorten trash filenames, #2859
* fix exp backoff on Windows, #2860
* fix #2845 URL for local file repos, #2862
* fix #2764 restore full path var on win; create to CONDA_PREFIX env var, #2848
* fix #2754 improve listing pip installed packages, #2873
* change root prefix detection to avoid clobbering root activate scripts, #2880
* address #2841 add lowest and highest priority indication to channel config output, #2875
* add SYMLINK_CONDA to planned instructions, #2861
* use CONDA_PREFIX, not CONDA_DEFAULT_ENV for activate.d, #2856
* call scripts with redirect on win; more error checking to activate, #2852


## 4.1.3 (2016-06-23)

* ensure conda-env auto update, along with conda, #2772
* make yaml booleans behave how everyone expects them to, #2784
* use accept-encoding for repodata; prefer repodata.json to repodata.json.bz2, #2821
* additional integration and regression tests, #2757, #2774, #2787
* add offline mode to printed info; use offline flag when grabbing channels, #2813
* show conda-env version in conda info, #2819
* adjust channel priority superseded list, #2820
* support epoch ! characters in command line specs, #2832
* accept old default names and new ones when canonicalizing channel URLs #2839
* push PATH, PS1 manipulation into shell scripts, #2796
* fix #2765 broken source activate without arguments, #2806
* fix standalone execution of install.py, #2756
* fix #2810 activating conda environment broken with git bash on Windows, #2795
* fix #2805, #2781 handle both file-based channels and explicit file-based URLs, #2812
* fix #2746 conda create --clone of root, #2838
* fix #2668, #2699 shell recursion with activate #2831


## 4.1.2 (2016-06-17)

* improve messaging for "downgrades" due to channel priority, #2718
* support conda config channel append/prepend, handle duplicates, #2730
* remove --shortcuts option to internal CLI code, #2723
* fix an issue concerning space characters in paths in activate.bat, #2740
* fix #2732 restore yes/no/on/off for booleans on the command line, #2734
* fix #2642 tarball install on Windows, #2729
* fix #2687, #2697 WindowsError when creating environments on Windows, #2717
* fix #2710 link instruction in conda create causes TypeError, #2715
* revert #2514, #2695, disabling of .netrc files, #2736
* revert #2281 printing progress bar to terminal, #2707


## 4.1.1 (2016-06-16)

* add auto_update_conda config parameter, #2686
* fix #2669 conda config --add channels can leave out defaults, #2670
* fix #2703 ignore activate symlink error if links already exist, #2705
* fix #2693 install duplicate packages with older version of Anaconda, #2701
* fix #2677 respect HTTP_PROXY, #2695
* fix #2680 broken fish integration, #2685, #2694
* fix an issue with conda never exiting, #2689
* fix #2688 explicit file installs, #2708
* fix #2700 conda list UnicodeDecodeError, #2706


## 4.0.9 (2016-06-15)

* add auto_update_conda config parameter, #2686


## 4.1.0 (2016-06-14)  Channel Priority

* clean up activate and deactivate scripts, moving back to conda repo, #1727,
  #2265, #2291, #2473, #2501, #2484
* replace pyyaml with ruamel_yaml, #2283, #2321
* better handling of channel collisions, #2323, #2369 #2402, #2428
* improve listing of pip packages with conda list, #2275
* re-license progressbar under BSD 3-clause, #2334
* reduce the amount of extraneous info in hints, #2261
* add --shortcuts option to install shortcuts on windows, #2623
* skip binary replacement on windows, #2630
* don't show channel urls by default in conda list, #2282
* package resolution and solver tweaks, #2443, #2475, #2480
* improved version & build matching, #2442, #2488
* print progress to the terminal rather than stdout, #2281
* verify version specs given on command line are valid, #2246
* fix for try_write function in case of odd permissions, #2301
* fix a conda search --spec error, #2343
* update User-Agent for conda connections, #2347
* remove some dead code paths, #2338, #2374
* fixes a thread safety issue with http requests, #2377, #2383
* manage BeeGFS hard-links non-POSIX configuration, #2355
* prevent version downgrades during removes, #2394
* fix conda info --json, #2445
* truncate shebangs over 127 characters using /usr/bin/env, #2479
* extract packages to a temporary directory then rename, #2425, #2483
* fix help in install, #2460
* fix re-install bug when sha1 differs, #2507
* fix a bug with file deletion, #2499
* disable .netrc files, #2514
* dont fetch index on remove --all, #2553
* allow track_features to be a string *or* a list in .condarc, #2541
* fix #2415 infinite recursion in invalid_chains, #2566
* allow channel_alias to be different than binstar, #2564


## 4.0.8 (2016-06-03)

* fix a potential problem with moving files to trash, #2587


## 4.0.7 (2016-05-26)

* workaround for boto bug, #2380


## 4.0.6 (2016-05-11)

* log "custom" versions as updates rather than downgrades, #2290
* fixes a TypeError exception that can occur on install/update, #2331
* fixes an error on Windows removing files with long path names, #2452


## 4.0.5 (2016-03-16)

* improved help documentation for install, update, and remove, #2262
* fixes #2229 and #2250 related to conda update errors on Windows, #2251
* fixes #2258 conda list for pip packages on Windows, #2264


## 4.0.4 (2016-03-10)

* revert #2217 closing request sessions, #2233


## 4.0.3 (2016-03-10)

* adds a `conda clean --all` feature, #2211
* solver performance improvements, #2209
* fixes conda list for pip packages on windows, #2216
* quiets some logging for package downloads under python 3, #2217
* more urls for `conda list --explicit`, #1855
* prefer more "latest builds" for more packages, #2227
* fixes a bug with dependency resolution and features, #2226


## 4.0.2 (2016-03-08)

* fixes track_features in ~/.condarc being a list, see also #2203
* fixes incorrect path in lock file error #2195
* fixes issues with cloning environments, #2193, #2194
* fixes a strange interaction between features and versions, #2206
* fixes a bug in low-level SAT clause generation creating a
  preference for older versions, #2199


## 4.0.1 (2016-03-07)

* fixes an install issue caused by md5 checksum mismatches, #2183
* remove auxlib build dependency, #2188


## 4.0.0 (2016-03-04)  Solver

* The solver has been retooled significantly. Performance
  should be improved in most circumstances, and a number of issues
  involving feature conflicts should be resolved.
* `conda update <package>` now handles depedencies properly
  according to the setting of the "update_deps" configuration:
      --update-deps: conda will also update any dependencies as needed
                     to install the latest verison of the requrested
                     packages.  The minimal set of changes required to
                     achieve this is sought.
      --no-update-deps: conda will update the packages *only* to the
                     extent that no updates to the dependencies are
                     required
  The previous behavior, which would update the packages without regard to
  their dependencies, could result in a broken configuration, and has been
  removed.
* Conda finally has an official logo.
* Fix `conda clean --packages` on Windows, #1944
* Conda sub-commands now support dashes in names, #1840


3.19.4 (unreleased):
--------------------
  * improve handling of local dependency information, #2107
  * use install.rm_rf for TemporaryDirectory cleanup, #3425
  * fix the api->conda substitution, #3456
  * error and exit for install of packages that require conda minimum version 4.3, #3726
  * show warning message for pre-link scripts, #3727
  * fix silent directory removal, #3730
  * fix conda/install.py single-file behavior, #3854


2016-02-19   3.19.3:
--------------------
  * fix critical issue, see #2106


2016-02-19   3.19.2:
--------------------
  * add basic activate/deactivate, conda activate/deactivate/ls for fish,
    see #545
  * remove error when CONDA_FORCE_32BIT is set on 32-bit systems, #1985
  * suppress help text for --unknown option, #2051
  * fix issue with conda create --clone post-link scripts, #2007
  * fix a permissions issue on windows, #2083


2016-02-01   3.19.1:
--------------------
  * resolve.py: properly escape periods in version numbers, #1926
  * support for pinning Lua by default, #1934
  * remove hard-coded test URLs, a module cio_test is now expected when
    CIO_TEST is set


2015-12-17   3.19.0:
--------------------
  * OpenBSD 5.x support, #1891
  * improve install CLI to make Miniconda -f work, #1905


2015-12-10   3.18.9:
--------------------
  * allow chaning default_channels (only applies to "system" condarc), from
    from CLI, #1886
  * improve default for --show-channel-urls in conda list, #1900


2015-12-03   3.18.8:
--------------------
  * always attempt to delete files in rm_rf, #1864


2015-12-02   3.18.7:
--------------------
  * simplify call to menuinst.install()
  * add menuinst as dependency on Windows
  * add ROOT_PREFIX to post-link (and pre_unlink) environment


2015-11-19   3.18.6:
--------------------
  * improve conda clean when user lacks permissions, #1807
  * make show_channel_urls default to True, #1771
  * cleaner write tests, #1735
  * fix documentation, #1709
  * improve conda clean when directories don't exist, #1808


2015-11-11   3.18.5:
--------------------
  * fix bad menuinst exception handling, #1798
  * add workaround for unresolved dependencies on Windows


2015-11-09   3.18.4:
--------------------
  * allow explicit file to contain MD5 hashsums
  * add --md5 option to "conda list --explicit"
  * stop infinite recursion during certain resolve operations, #1749
  * add dependencies even if strictness == 3, #1766


2015-10-15   3.18.3:
--------------------
  * added a pruning step for more efficient solves, #1702
  * disallow conda-env to be installed into non-root environment
  * improve error output for bad command input, #1706
  * pass env name and setup cmd to menuinst, #1699


2015-10-12   3.18.2:
--------------------
  * add "conda list --explicit" which contains the URLs of all conda packages
    to be installed, and can used with the install/create --file option, #1688
  * fix a potential issue in conda clean
  * avoid issues with LookupErrors when updating Python in the root
    environment on Windows
  * don't fetch the index from the network with conda remove
  * when installing conda packages directly, "conda install <pkg>.tar.bz2",
    unlink any installed package with that name (not just the installed one)
  * allow menu items to be installed in non-root env, #1692


2015-09-28   3.18.1:
--------------------
  * fix: removed reference to win_ignore_root in plan module


2015-09-28   3.18.0:
--------------------
  * allow Python to be updated in root environment on Windows, #1657
  * add defaults to specs after getting pinned specs (allows to pin a
    different version of Python than what is installed)
  * show what older versions are in the solutions in the resolve debug log
  * fix some issues with Python 3.5
  * respect --no-deps when installing from .tar or .tar.bz2
  * avoid infinite recursion with NoPackagesFound and conda update --all --file
  * fix conda update --file
  * toposort: Added special case to remove 'pip' dependency from 'python'
  * show dotlog messages during hint generation with --debug
  * disable the max_only heuristic during hint generation
  * new version comparison algorithm, which consistently compares any version
    string, and better handles version strings using things like alpha, beta,
    rc, post, and dev. This should remove any inconsistent version comparison
    that would lead to conda installing an incorrect version.
  * use the trash in rm_rf, meaning more things will get the benefit of the
    trash system on Windows
  * add the ability to pass the --file argument multiple times
  * add conda upgrade alias for conda update
  * add update_dependencies condarc option and --update-deps/--no-update-deps
    command line flags
  * allow specs with conda update --all
  * add --show-channel-urls and --no-show-channel-urls command line options
  * add always_copy condarc option
  * conda clean properly handles multiple envs directories. This breaks
    backwards compatibility with some of the --json output. Some of the old
    --json keys are kept for backwards compatibility.


2015-09-11   3.17.0:
--------------------
  * add windows_forward_slashes option to walk_prefix(), see #1513
  * add ability to set CONDA_FORCE_32BIT environment variable, it should
    should only be used when running conda-build, #1555
  * add config option to makes the python dependency on pip optional, #1577
  * fix an UnboundLocalError
  * print note about pinned specs in no packages found error
  * allow wildcards in AND-connected version specs
  * print pinned specs to the debug log
  * fix conda create --clone with create_default_packages
  * give a better error when a proxy isn't found for a given scheme
  * enable running 'conda run' in offline mode
  * fix issue where hardlinked cache contents were being overwritten
  * correctly skip packages whose dependencies can't be found with conda
    update --all
  * use clearer terminology in -m help text.
  * use splitlines to break up multiple lines throughout the codebase
  * fix AttributeError with SSLError


2015-08-10   3.16.0:
--------------------
  * rename binstar -> anaconda, see #1458
  * fix --use-local when the conda-bld directory doesn't exist
  * fixed --offline option when using "conda create --clone", see #1487
  * don't mask recursion depth errors
  * add conda search --reverse-dependency
  * check whether hardlinking is available before linking when
    using "python install.py --link" directly, see #1490
  * don't exit nonzero when installing a package with no dependencies
  * check which features are installed in an environment via track_features,
    not features
  * set the verify flag directly on CondaSession (fixes conda skeleton not
    respecting the ssl_verify option)


2015-07-23   3.15.1:
--------------------
  * fix conda with older versions of argcomplete
  * restore the --force-pscheck option as a no-op for backwards
    compatibility


2015-07-22   3.15.0:
--------------------
  * sort the output of conda info package correctly
  * enable tab completion of conda command extensions using
    argcomplete. Command extensions that import conda should use
    conda.cli.conda_argparse.ArgumentParser instead of
    argparse.ArgumentParser. Otherwise, they should enable argcomplete
    completion manually.
  * allow psutil and pycosat to be updated in the root environment on Windows
  * remove all mentions of pscheck. The --force-pscheck flag has been removed.
  * added support for S3 channels
  * fix color issues from pip in conda list on Windows
  * add support for other machine types on Linux, in particular ppc64le
  * add non_x86_linux_machines set to config module
  * allow ssl_verify to accept strings in addition to boolean values in condarc
  * enable --set to work with both boolean and string values


2015-06-29   3.14.1:
--------------------
  * make use of Crypto.Signature.PKCS1_PSS module, see #1388
  * note when features are being used in the unsatisfiable hint


2015-06-16   3.14.0:
--------------------
  * add ability to verify signed packages, see #1343 (and conda-build #430)
  * fix issue when trying to add 'pip' dependency to old python packages
  * provide option "conda info --unsafe-channels" for getting unobscured
    channel list, #1374


2015-06-04   3.13.0:
--------------------
  * avoid the Windows file lock by moving files to a trash directory, #1133
  * handle env dirs not existing in the Environments completer
  * rename binstar.org -> anaconda.org, see #1348
  * speed up 'source activate' by ~40%


2015-05-05   3.12.0:
--------------------
  * correctly allow conda to update itself
  * print which file leads to the "unable to remove file" error on Windows
  * add support for the no_proxy environment variable, #1171
  * add a much faster hint generation for unsatisfiable packages, which is now
    always enabled (previously it would not run if there were more than ten
    specs). The new hint only gives one set of conflicting packages, rather
    than all sets, so multiple passes may be necessary to fix such issues
  * conda extensions that import conda should use
    conda.cli.conda_argparser.ArgumentParser instead of
    argparse.ArgumentParser to conform to the conda help guidelines (e.g., all
    help messages should be capitalized with periods, and the options should
    be preceded by "Options:" for the sake of help2man).
  * add confirmation dialog to conda remove. Fixes conda remove --dry-run.


2015-04-22   3.11.0:
--------------------
  * fix issue where forced update on Windows could cause a package to break
  * remove detection of running processes that might conflict
  * deprecate --force-pscheck (now a no-op argument)
  * make conda search --outdated --names-only work, fixes #1252
  * handle the history file not having read or write permissions better
  * make multiple package resolutions warning easier to read
  * add --full-name to conda list
  * improvements to command help


2015-04-06   3.10.1:
--------------------
  * fix logic in @memoized for unhashable args
  * restored json cache of repodata, see #1249
  * hide binstar tokens in conda info --json
  * handle CIO_TEST='2 '
  * always find the solution with minimal number of packages, even if there
    are many solutions
  * allow comments at the end of the line in requirement files
  * don't update the progressbar until after the item is finished running
  * add conda/<version> to HTTP header User-Agent string


2015-03-12   3.10.0:
--------------------
  * change default repo urls to be https
  * add --offline to conda search
  * add --names-only and --full-name to conda search
  * add tab completion for packages to conda search


2015-02-24   3.9.1:
-------------------
  * pscheck: check for processes in the current environment, see #1157
  * don't write to the history file if nothing has changed, see #1148
  * conda update --all installs packages without version restrictions (except
    for Python), see #1138
  * conda update --all ignores the anaconda metapackage, see #1138
  * use forward slashes for file urls on Windows
  * don't symlink conda in the root environment from activate
  * use the correct package name in the progress bar info
  * use json progress bars for unsatisfiable dependencies hints
  * don't let requests decode gz files when downloaded


2015-02-16   3.9.0:
-------------------
  * remove (de)activation scripts from conda, those are now in conda-env
  * pip is now always added as a Python dependency
  * allow conda to be installed into environments which start with _
  * add argcomplete tab completion for environments with the -n flag, and for
    package names with install, update, create, and remove


2015-02-03   3.8.4:
-------------------
  * copy (de)activate scripts from conda-env
  * Add noarch (sub) directory support


2015-01-28   3.8.3:
-------------------
  * simplified how ROOT_PREFIX is obtained in (de)activate


2015-01-27   3.8.2:
-------------------
  * add conda clean --source-cache to clean the conda build source caches
  * add missing quotes in (de)activate.bat, fixes problem in Windows when
    conda is installed into a directory with spaces
  * fix conda install --copy


2015-01-23   3.8.1:
-------------------
  * add missing utf-8 decoding, fixes Python 3 bug when icondata to json file


2015-01-22   3.8.0:
-------------------
  * move active script into conda-env, which is now a new dependency
  * load the channel urls in the correct order when using concurrent.futures
  * add optional 'icondata' key to json files in conda-meta directory, which
    contain the base64 encoded png file or the icon
  * remove a debug print statement


2014-12-18   3.7.4:
-------------------
  * add --offline option to install, create, update and remove commands, and
    also add ability to set "offline: True" in condarc file
  * add conda uninstall as alias for conda remove
  * add conda info --root
  * add conda.pip module
  * fix CONDARC pointing to non-existing file, closes issue #961
  * make update -f work if the package is already up-to-date
  * fix possible TypeError when printing an error message
  * link packages in topologically sorted order (so that pre-link scripts can
    assume that the dependencies are installed)
  * add --copy flag to install
  * prevent the progressbar from crashing conda when fetching in some
    situations


2014-11-05   3.7.3:
-------------------
  * conda install from a local conda package (or a tar fill which
    contains conda packages), will now also install the dependencies
    listed by the installed packages.
  * add SOURCE_DIR environment variable in pre-link subprocess
  * record all created environments in ~/.conda/environments.txt


2014-10-31   3.7.2:
-------------------
  * only show the binstar install message once
  * print the fetching repodata dot after the repodata is fetched
  * write the install and remove specs to the history file
  * add '-y' as an alias to '--yes'
  * the `--file` option to conda config now defaults to
    os.environ.get('CONDARC')
  * some improvements to documentation (--help output)
  * add user_rc_path and sys_rc_path to conda info --json
  * cache the proxy username and password
  * avoid warning about conda in pscheck
  * make ~/.conda/envs the first user envs dir


2014-10-07   3.7.1:
-------------------
  * improve error message for forgetting to use source with activate and
    deactivate, see issue #601
  * don't allow to remove the current environment, see issue #639
  * don't fail if binstar_client can't be imported for other reasons,
    see issue #925
  * allow spaces to be contained in conda run
  * only show the conda install binstar hint if binstar is not installed
  * conda info package_spec now gives detailed info on packages. conda info
    path has been removed, as it is duplicated by conda package -w path.


2014-09-19   3.7.0:
-------------------
  * faster algorithm for --alt-hint
  * don't allow channel_alias with allow_other_channels: false if it is set in
    the system .condarc
  * don't show long "no packages found" error with update --all
  * automatically add the Binstar token to urls when the binstar client is
    installed and logged in
  * carefully avoid showing the binstar token or writing it to a file
  * be more careful in conda config about keys that are the wrong type
  * don't expect directories starting with conda- to be commands
  * no longer recommend to run conda init after pip installing conda. A pip
    installed conda will now work without being initialized to create and
    manage other environments
  * the rm function on Windows now works around access denied errors
  * fix channel urls now showing with conda list with show_channel_urls set to
    true


2014-09-08   3.6.4:
-------------------
  * fix removing packages that aren't in the channels any more
  * Pretties output for --alt-hint


2014-09-04   3.6.3:
-------------------
  * skip packages that can't be found with update --all
  * add --use-local to search and remove
  * allow --use-local to be used along with -c (--channels) and
    --override-channels. --override-channels now requires either -c or
    --use-local
  * allow paths in has_prefix to be quoted, to allow for spaces in paths on
    Windows
  * retain Unix style path separators for prefixes in has_prefix on
    Windows (if the placeholder path uses /, replace it with a path that uses
    /, not \)
  * fix bug in --use-local due to API changes in conda-build
  * include user site directories in conda info -s
  * make binary has_prefix replacement work with spaces after the prefix
  * make binary has_prefix replacement replace multiple occurrences of the
    placeholder in the same null-terminated string
  * don't show packages from other platforms as installed or cached in conda
    search
  * be more careful about not warning about conda itself in pscheck
  * Use a progress bar for the unsatisfiable packages hint generation
  * Don't use TemporaryFile in try_write, as it is too slow when it fails
  * Ignore InsecureRequestWarning when ssl_verify is False
  * conda remove removes features tracked by removed packages in
    track_features


2014-08-20   3.6.2:
-------------------
  * add --use-index-cache to conda remove
  * fix a bug where features (like mkl) would be selected incorrectly
  * use concurrent.future.ThreadPool to fetch package metadata asynchronously
    in Python 3.
  * do the retries in rm_rf on every platform
  * use a higher cutoff for package name misspellings
  * allow changing default channels in "system" .condarc


2014-08-13   3.6.1:
-------------------
  * add retries to download in fetch module
  * improved error messages for missing packages
  * more robust rm_rf on Windows
  * print multiline help for subcommands correctly


2014-08-11   3.6.0:
-------------------
  * correctly check if a package can be hard-linked if it isn't extracted yet
  * change how the package plan is printed to better show what is new,
    updated, and downgraded
  * use suggest_normalized_version in the resolve module. Now versions like
    1.0alpha that are not directly recognized by verlib's NormalizedVersion
    are supported better
  * conda run command, to run apps and commands from packages
  * more complete --json API. Every conda command should fully support --json
    output now.
  * show the conda_build and requests versions in conda info
  * include packages from setup.py develop in conda list (with use_pip)
  * raise a warning instead of dying when the history file is invalid
  * use urllib.quote on the proxy password
  * make conda search --outdated --canonical work
  * pin the Python version during conda init
  * fix some metadata that is written for Python during conda init
  * allow comments in a pinned file
  * allow installing and updating menuinst on Windows
  * allow conda create with both --file and listed packages
  * better handling of some nonexistent packages
  * fix command line flags in conda package
  * fix a bug in the ftp adapter


2014-06-10   3.5.5:
-------------------
  * remove another instance pycosat version detection, which fails on
    Windows, see issue #761


2014-06-10   3.5.4:
-------------------
  * remove pycosat version detection, which fails on Windows, see issue #761


2014-06-09   3.5.3:
-------------------
  * fix conda update to correctly not install packages that are already
    up-to-date
  * always fail with connection error in download
  * the package resolution is now much faster and uses less memory
  * add ssl_verify option in condarc to allow ignoring SSL certificate
    verification, see issue #737


2014-05-27   3.5.2:
-------------------
  * fix bug in activate.bat and deactivate.bat on Windows


2014-05-26   3.5.1:
-------------------
  * fix proxy support - conda now prompts for proxy username and password
    again
  * fix activate.bat on Windows with spaces in the path
  * update optional psutil dependency was updated to psutil 2.0 or higher


2014-05-15   3.5.0:
-------------------
  * replace use of urllib2 with requests. requests is now a hard dependency of
    conda.
  * add ability to only allow system-wise specified channels
  * hide binstar from output of conda info


2014-05-05   3.4.3:
-------------------
  * allow prefix replacement in binary files, see issue #710
  * check if creating hard link is possible and otherwise copy,
    during install
  * allow circular dependencies


2014-04-21   3.4.2:
-------------------
  * conda clean --lock: skip directories that don't exist, fixes #648
  * fixed empty history file causing crash, issue #644
  * remove timezone information from history file, fixes issue #651
  * fix PackagesNotFound error for missing recursive dependencies
  * change the default for adding cache from the local package cache -
    known is now the default and the option to use index metadata from the
    local package cache is --unknown
  * add --alt-hint as a method to get an alternate form of a hint for
    unsatisfiable packages
  * add conda package --ls-files to list files in a package
  * add ability to pin specs in an environment. To pin a spec, add a file
    called pinned to the environment's conda-meta directory with the specs to
    pin. Pinned specs are always kept installed, unless the --no-pin flag is
    used.
  * fix keyboard interrupting of external commands. Now keyboard interupting
    conda build correctly removes the lock file
  * add no_link ability to conda, see issue #678


2014-04-07   3.4.1:
-------------------
  * always use a pkgs cache directory associated with an envs directory, even
    when using -p option with an arbitrary a prefix which is not inside an
    envs dir
  * add setting of PYTHONHOME to conda info --system
  * skip packages with bad metadata


2014-04-02   3.4.0:
-------------------
  * added revision history to each environment:
      - conda list --revisions
      - conda install --revision
      - log is stored in conda-meta/history
  * allow parsing pip-style requirement files with --file option and in command
    line arguments, e.g. conda install 'numpy>=1.7', issue #624
  * fix error message for --file option when file does not exist
  * allow DEFAULTS in CONDA_ENVS_PATH, which expands to the defaults settings,
    including the condarc file
  * don't install a package with a feature (like mkl) unless it is
    specifically requested (i.e., that feature is already enabled in that
    environment)
  * add ability to show channel URLs when displaying what is going to be
    downloaded by setting "show_channel_urls: True" in condarc
  * fix the --quiet option
  * skip packages that have dependencies that can't be found


2014-03-24   3.3.2:
-------------------
  * fix the --file option
  * check install arguments before fetching metadata
  * fix a printing glitch with the progress bars
  * give a better error message for conda clean with no arguments
  * don't include unknown packages when searching another platform


2014-03-19   3.3.1:
-------------------
  * Fix setting of PS1 in activate.
  * Add conda update --all.
  * Allow setting CONDARC=' ' to use no condarc.
  * Add conda clean --packages.
  * Don't include bin/conda, bin/activate, or bin/deactivate in conda
    package.


2014-03-18   3.3.0:
-------------------
  * allow new package specification, i.e. ==, >=, >, <=, <, != separated
    by ',' for example: >=2.3,<3.0
  * add ability to disable self update of conda, by setting
    "self_update: False" in .condarc
  * Try installing packages using the old way of just installing the maximum
    versions of things first. This provides a major speedup of solving the
    package specifications in the cases where this scheme works.
  * Don't include python=3.3 in the specs automatically for the Python 3
    version of conda.  This allows you to do "conda create -n env package" for
    a package that only has a Python 2 version without specifying
    "python=2". This change has no effect in Python 2.
  * Automatically put symlinks to conda, activate, and deactivate in each
    environment on Unix.
  * On Unix, activate and deactivate now remove the root environment from the
    PATH. This should prevent "bleed through" issues with commands not
    installed in the activated environment but that are installed in the root
    environment. If you have "setup.py develop" installed conda on Unix, you
    should run this command again, as the activate and deactivate scripts have
    changed.
  * Begin work to support Python 3.4.
  * Fix a bug in version comparison
  * Fix usage of sys.stdout and sys.stderr in environments like pythonw on
    Windows where they are nonstandard file descriptors.


2014-03-12   3.2.1:
-------------------
  * fix installing packages with irrational versions
  * fix installation in the api
  * use a logging handler to print the dots


2014-03-11   3.2.0:
-------------------
  * print dots to the screen for progress
  * move logic functions from resolve to logic module


2014-03-07   3.2.0a1:
---------------------
  * conda now uses pseudo-boolean constraints in the SAT solver. This allows
    it to search for all versions at once, rather than only the latest (issue
    #491).
  * Conda contains a brand new logic submodule for converting pseudo-boolean
    constraints into SAT clauses.


2014-03-07   3.1.1:
-------------------
  * check if directory exists, fixed issue #591


2014-03-07   3.1.0:
-------------------
  * local packages in cache are now added to the index, this may be disabled
    by using the --known option, which only makes conda use index metadata
    from the known remote channels
  * add --use-index-cache option to enable using cache of channel index files
  * fix ownership of files when installing as root on Linux
  * conda search: add '.' symbol for extracted (cached) packages


2014-02-20   3.0.6:
-------------------
  * fix 'conda update' taking build number into account


2014-02-17   3.0.5:
-------------------
  * allow packages from create_default_packages to be overridden from the
    command line
  * fixed typo install.py, issue #566
  * try to prevent accidentally installing into a non-root conda environment


2014-02-14   3.0.4:
-------------------
  * conda update: don't try to update packages that are already up-to-date


2014-02-06   3.0.3:
-------------------
  * improve the speed of clean --lock
  * some fixes to conda config
  * more tests added
  * choose the first solution rather than the last when there are more than
    one, since this is more likely to be the one you want.


2014-02-03   3.0.2:
-------------------
  * fix detection of prefix being writable


2014-01-31   3.0.1:
-------------------
  * bug: not having track_features in condarc now uses default again
  * improved test suite
  * remove numpy version being treated special in plan module
  * if the post-link.(bat|sh) fails, don't treat it as though it installed,
    i.e. it is not added to conda-meta
  * fix activate if CONDA_DEFAULT_ENV is invalid
  * fix conda config --get to work with list keys again
  * print the total download size
  * fix a bug that was preventing conda from working in Python 3
  * add ability to run pre-link script, issue #548


2014-01-24   3.0.0:
-------------------
  * removed build, convert, index, and skeleton commands, which are now
    part of the conda-build project: https://github.com/conda/conda-build
  * limited pip integration to `conda list`, that means
    `conda install` no longer calls `pip install` # !!!
  * add ability to call sub-commands named 'conda-x'
  * The -c flag to conda search is now shorthand for --channel, not
    --canonical (this is to be consistent with other conda commands)
  * allow changing location of .condarc file using the CONDARC environment
    variable
  * conda search now shows the channel that the package comes from
  * conda search has a new --platform flag for searching for packages in other
    platforms.
  * remove condarc warnings: issue #526#issuecomment-33195012


2014-01-17   2.3.1:
-------------------
  * add ability create info/no_softlink
  * add conda convert command to convert non-platform-dependent packages from
    one platform to another (experimental)
  * unify create, install, and update code. This adds many features to create
    and update that were previously only available to install. A backwards
    incompatible change is that conda create -f now means --force, not
    --file.


2014-01-16   2.3.0:
-------------------
  * automatically prepend http://conda.binstar.org/ (or the value of
    channel_alias in the .condarc file) to channels whenever the
    channel is not a URL or the word 'defaults or 'system'
  * recipes made with the skeleton pypi command will use setuptools instead of
    distribute
  * re-work the setuptools dependency and entry_point logic so that
    non console_script entry_points for packages with a dependency on
    setuptools will get correct build script with conda skeleton pypi
  * add -m, --mkdir option to conda install
  * add ability to disable soft-linking


2014-01-06   2.2.8:
-------------------
  * add check for chrpath (on Linux) before build is started, see issue #469
  * conda build: fixed ELF headers not being recognized on Python 3
  * fixed issues: #467, #476


2014-01-02   2.2.7:
-------------------
  * fixed bug in conda build related to lchmod not being available on all
    platforms


2013-12-31   2.2.6:
-------------------
  * fix test section for automatic recipe creation from pypi
    using --build-recipe
  * minor Py3k fixes for conda build on Linux
  * copy symlinks as symlinks, issue #437
  * fix explicit install (e.g. from output of `conda list -e`) in root env
  * add pyyaml to the list of packages which can not be removed from root
    environment
  * fixed minor issues: #365, #453


2013-12-17   2.2.5:
-------------------
  * conda build: move broken packages to conda-bld/broken
  * conda config: automatically add the 'defaults' channel
  * conda build: improve error handling for invalid recipe directory
  * add ability to set build string, issue #425
  * fix LD_RUN_PATH not being set on Linux under Python 3,
    see issue #427, thanks peter1000


2013-12-10   2.2.4:
-------------------
  * add support for execution with the -m switch (issue #398), i.e. you
    can execute conda also as: python -m conda
  * add a deactivate script for windows
  * conda build adds .pth-file when it encounters an egg (TODO)
  * add ability to preserve egg directory when building using
        build/preserve_egg_dir: True
  * allow track_features in ~/.condarc
  * Allow arbitrary source, issue #405
  * fixed minor issues: #393, #402, #409, #413


2013-12-03   2.2.3:
-------------------
  * add "foreign mode", i.e. disallow install of certain packages when
    using a "foreign" Python, such as the system Python
  * remove activate/deactivate from source tarball created by sdist.sh,
    in order to not overwrite activate script from virtualenvwrapper


2013-11-27   2.2.2:
-------------------
  * remove ARCH environment variable for being able to change architecture
  * add PKG_NAME, PKG_VERSION to environment when running build.sh,
    .<name>-post-link.sh and .<name>-pre-unlink.sh


2013-11-15   2.2.1:
-------------------
  * minor fixes related to make conda pip installable
  * generated conda meta-data missing 'files' key, fixed issue #357


2013-11-14   2.2.0:
-------------------
  * add conda init command, to allow installing conda via pip
  * fix prefix being replaced by placeholder after conda build on Unix
  * add 'use_pip' to condarc configuration file
  * fixed activate on Windows to set CONDA_DEFAULT_ENV
  * allow setting "always_yes: True" in condarc file, which implies always
    using the --yes option whenever asked to proceed


2013-11-07   2.1.0:
-------------------
  * fix rm_egg_dirs so that the .egg_info file can be a zip file
  * improve integration with pip
      * conda list now shows pip installed packages
      * conda install will try to install via "pip install" if no
        conda package is available (unless --no-pip is provided)
      * conda build has a new --build-recipe option which
        will create a recipe (stored in <root>/conda-recipes) from pypi
        then build a conda package (and install it)
      * pip list and pip install only happen if pip is installed
  * enhance the locking mechanism so that conda can call itself in the same
    process.


2013-11-04   2.0.4:
-------------------
  * ensure lowercase name when generating package info, fixed issue #329
  * on Windows, handle the .nonadmin files


2013-10-28   2.0.3:
-------------------
  * update bundle format
  * fix bug when displaying packages to be downloaded (thanks Crystal)


2013-10-27   2.0.2:
-------------------
  * add --index-cache option to clean command, see issue #321
  * use RPATH (instead of RUNPATH) when building packages on Linux


2013-10-23   2.0.1:
-------------------
  * add --no-prompt option to conda skeleton pypi
  * add create_default_packages to condarc (and --no-default-packages option
    to create command)


2013-10-01   2.0.0:
-------------------
  * added user/root mode and ability to soft-link across filesystems
  * added create --clone option for copying local environments
  * fixed behavior when installing into an environment which does not
    exist yet, i.e. an error occurs
  * fixed install --no-deps option
  * added --export option to list command
  * allow building of packages in "user mode"
  * regular environment locations now used for build and test
  * add ability to disallow specification names
  * add ability to read help messages from a file when install location is RO
  * restore backwards compatibility of share/clone for conda-api
  * add new conda bundle command and format
  * pass ARCH environment variable to build scripts
  * added progress bar to source download for conda build, issue #230
  * added ability to use url instead of local file to conda install --file
    and conda create --file options


2013-09-06   1.9.1:
-------------------
  * fix bug in new caching of repodata index


2013-09-05   1.9.0:
-------------------
  * add caching of repodata index
  * add activate command on Windows
  * add conda package --which option, closes issue 163
  * add ability to install file which contains multiple packages, issue 256
  * move conda share functionality to conda package --share
  * update documentation
  * improve error messages when external dependencies are unavailable
  * add implementation for issue 194: post-link or pre-unlink may append
    to a special file ${PREFIX}/.messages.txt for messages, which is display
    to the user's console after conda completes all actions
  * add conda search --outdated option, which lists only installed packages
    for which newer versions are available
  * fixed numerous Py3k issues, in particular with the build command


2013-08-16   1.8.2:
-------------------
  * add conda build --check option
  * add conda clean --lock option
  * fixed error in recipe causing conda traceback, issue 158
  * fixes conda build error in Python 3, issue 238
  * improve error message when test command fails, as well as issue 229
  * disable Python (and other packages which are used by conda itself)
    to be updated in root environment on Windows
  * simplified locking, in particular locking should never crash conda
    when files cannot be created due to permission problems


2013-08-07   1.8.1:
-------------------
  * fixed conda update for no arguments, issue 237
  * fix setting prefix before calling should_do_win_subprocess()
    part of issue 235
  * add basic subversion support when building
  * add --output option to conda build


2013-07-31   1.8.0:
-------------------
  * add Python 3 support (thanks almarklein)
  * add Mercurial support when building from source (thanks delicb)
  * allow Python (and other packages which are used by conda itself)
    to be updated in root environment on Windows
  * add conda config command
  * add conda clean command
  * removed the conda pip command
  * improve locking to be finer grained
  * made activate/deactivate work with zsh (thanks to mika-fischer)
  * allow conda build to take tarballs containing a recipe as arguments
  * add PKG_CONFIG_PATH to build environment variables
  * fix entry point scripts pointing to wrong python when building Python 3
    packages
  * allow source/sha1 in meta.yaml, issue 196
  * more informative message when there are unsatisfiable package
    specifications
  * ability to set the proxy urls in condarc
  * conda build asks to upload to binstar. This can also be configured by
    changing binstar_upload in condarc.
  * basic tab completion if the argcomplete package is installed and eval
    "$(register-python-argcomplete conda)" is added to the bash profile.


2013-07-02   1.7.2:
-------------------
  * fixed conda update when packages include a post-link step which was
    caused by subprocess being lazily imported, fixed by 0d0b860
  * improve error message when 'chrpath' or 'patch' is not installed and
    needed by build framework
  * fixed sharing/cloning being broken (issue 179)
  * add the string LOCKERROR to the conda lock error message


2013-06-21   1.7.1:
-------------------
  * fix "executable" not being found on Windows when ending with .bat when
    launching application
  * give a better error message from when a repository does not exist


2013-06-20   1.7.0:
-------------------
  * allow ${PREFIX} in app_entry
  * add binstar upload information after conda build finishes


2013-06-20   1.7.0a2:
---------------------
  * add global conda lock file for only allowing one instance of conda
    to run at the same time
  * add conda skeleton command to create recipes from PyPI
  * add ability to run post-link and pre-unlink script


2013-06-13   1.7.0a1:
---------------------
  * add ability to build conda packages from "recipes", using the conda build
    command, for some examples, see:
    https://github.com/ContinuumIO/conda-recipes
  * fixed bug in conda install --force
  * conda update command no longer uses anaconda as default package name
  * add proxy support
  * added application API to conda.api module
  * add -c/--channel and --override-channels flags (issue 121).
  * add default and system meta-channels, for use in .condarc and with -c
    (issue 122).
  * fixed ability to install ipython=0.13.0 (issue 130)


2013-06-05   1.6.0:
-------------------
  * update package command to reflect changes in repodata
  * fixed refactoring bugs in share/clone
  * warn when anaconda processes are running on install in Windows (should
    fix most permissions errors on Windows)


2013-05-31   1.6.0rc2:
----------------------
  * conda with no arguments now prints help text (issue 111)
  * don't allow removing conda from root environment
  * conda update python does no longer update to Python 3, also ensure that
    conda itself is always installed into the root environment (issue 110)


2013-05-30   1.6.0rc1:
----------------------
  * major internal refactoring
  * use new "depends" key in repodata
  * uses pycosat to solve constraints more efficiently
  * add hard-linking on Windows
  * fixed linking across filesystems (issue 103)
  * add conda remove --features option
  * added more tests, in particular for new dependency resolver
  * add internal DSL to perform install actions
  * add package size to download preview
  * add conda install --force and --no-deps options
  * fixed conda help command
  * add conda remove --all option for removing entire environment
  * fixed source activate on systems where sourcing a gives "bash" as $0
  * add information about installed versions to conda search command
  * removed known "locations"
  * add output about installed packages when update and install do nothing
  * changed default when prompted for y/n in CLI to yes


2013-04-29   1.5.2:
-------------------
  * fixed issue 59: bad error message when pkgs dir is not writable


2013-04-19   1.5.1:
-------------------
  * fixed issue 71 and (73 duplicate): not being able to install packages
    starting with conda (such as 'conda-api')
  * fixed issue 69 (not being able to update Python / NumPy)
  * fixed issue 76 (cannot install mkl on OSX)


2013-03-22   1.5.0:
-------------------
  * add conda share and clone commands
  * add (hidden) --output-json option to clone, share and info commands
    to support the conda-api package
  * add repo sub-directory type 'linux-armv6l'


2013-03-12   1.4.6:
-------------------
  * fixed channel selection (issue #56)


2013-03-11   1.4.5:
-------------------
  * fix issue #53 with install for meta packages
  * add -q/--quiet option to update command


2013-03-09   1.4.4:
-------------------
  * use numpy 1.7 as default on all platfroms


2013-03-09   1.4.3:
-------------------
  * fixed bug in conda.builder.share.clone_bundle()


2013-03-08   1.4.2:
-------------------
  * feature selection fix for update
  * Windows: don't allow linking or unlinking python from the root
             environment because the file lock, see issue #42


2013-03-07   1.4.1:
-------------------
  * fix some feature selection bugs
  * never exit in activate and deactivate
  * improve help and error messages


2013-03-05   1.4.0:
-------------------
  * fixed conda pip NAME==VERSION
  * added conda info --license option
  * add source activate and deactivate commands
  * rename the old activate and deactivate to link and unlink
  * add ability for environments to track "features"
  * add ability to distinguish conda build packages from Anaconda
    packages by adding a "file_hash" meta-data field in info/index.json
  * add conda.builder.share module


2013-02-05   1.3.5:
-------------------
  * fixed detecting untracked files on Windows
  * removed backwards compatibility to conda 1.0 version


2013-01-28   1.3.4:
-------------------
  * fixed conda installing itself into environments (issue #10)
  * fixed non-existing channels being silently ignored (issue #12)
  * fixed trailing slash in ~/.condarc file cause crash (issue #13)
  * fixed conda list not working when ~/.condarc is missing (issue #14)
  * fixed conda install not working for Python 2.6 environment (issue #17)
  * added simple first cut implementation of remove command (issue #11)
  * pip, build commands: only package up new untracked files
  * allow a system-wide <sys.prefix>/.condarc (~/.condarc takes precedence)
  * only add pro channel is no condarc file exists (and license is valid)


2013-01-23   1.3.3:
-------------------
  * fix conda create not filtering channels correctly
  * remove (hidden) --test and --testgui options


2013-01-23   1.3.2:
-------------------
  * fix deactivation of packages with same build number
    note that conda upgrade did not suffer from this problem, as was using
    separate logic


2013-01-22   1.3.1:
-------------------
  * fix bug in conda update not installing new dependencies


2013-01-22   1.3.0:
-------------------
  * added conda package command
  * added conda index command
  * added -c, --canonical option to list and search commands
  * fixed conda --version on Windows
  * add this changelog


2012-11-21   1.2.1:
-------------------
  * remove ambiguity from conda update command


2012-11-20   1.2.0:
-------------------
  * "conda upgrade" now updates from AnacondaCE to Anaconda (removed
    upgrade2pro
  * add versioneer


2012-11-13   1.1.0:
-------------------
  * Many new features implemented by Bryan


2012-09-06   1.0.0:
-------------------
  * initial release<|MERGE_RESOLUTION|>--- conflicted
+++ resolved
@@ -1,4 +1,3 @@
-<<<<<<< HEAD
 ## 4.4.0 (unreleased)
 
 ### New Features
@@ -215,13 +214,10 @@
 * remove last remnant of CondaEnvRuntimeError (#5643)
 
 
-## 4.3.25 (unreleased)
-=======
 ## 4.3.25 (2017-08-16)
 
 ### Deprecations/Breaking Changes
 * resolve #5834 change default value of 'allow_softlinks' from True to False (#5839)
->>>>>>> d3b47d7b
 
 ### Improvements
 * add non-admin check to optionally disable non-privileged operation (#5724)
