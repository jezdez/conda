<<<<<<< HEAD
## 4.4.0 (unreleased)

### Recommended change to enable conda in your shell

With the release of conda 4.4, we recommend a change to how the `conda` command is made available to your shell environment. All the old methods still work as before, but you'll need the new method to enable the new `conda activate` and `conda deactivate` commands.

For the "Anaconda Prompt" on Windows, there is no change.

For Bourne shell derivatives (bash, zsh, dash, etc.), you likely currently have a line similar to

    export PATH="/opt/conda/bin:$PATH"

in your `~/.bashrc` file (or `~/.bash_profile` file on macOS).  The effect of this line is that your base environment is put on PATH, but without actually *activating* that environment. (In 4.4 we've renamed the 'root' environment to the 'base' environment.) With conda 4.4, we recommend removing the line where the `PATH` environment variable is modified, and replacing it with

    . /opt/conda/etc/profile.d/conda.sh
    conda activate base

In the above, it's assumed that `/opt/conda` is the location where you installed miniconda or Anaconda.  It may also be something like `~/Anaconda3` or `~/miniconda2`.

For system-wide conda installs, to make the `conda` command available to all users, rather than manipulating individual `~/.bashrc` (or `~/.bash_profile`) files for each user, just execute once

    $ sudo ln -s /opt/conda/etc/profile.d/conda.sh /etc/profile.d/conda.sh

This will make the `conda` comamnd itself available to all users, but conda's base (root) environment will *not* be activated by default.  Users will still need to run `conda activate base` to put the base environment on PATH and gain access to the executables in the base environment.

After updating to conda 4.4, we also recommend pinning conda to a specific channel.  For example, executing the command

    $ conda config --system --add pinned_packages conda-canary::conda

will make sure that whenever conda is installed or changed in an environment, the source of the package is always being pulled from the `conda-canary` channel.  This will be useful for people who use `conda-forge`, to prevent conda from flipping back and forth between 4.3 and 4.4.


### New Feature Highlights

* **conda activate**: The logic and mechanisms underlying environment activation have been reworked. With conda 4.4, `conda activate` and `conda deactivate` are now the preferred commands for activating and deactivating environments. You'll find they are much more snappy than the `source activate` and `source deactivate` commands from previous conda versions. The `conda activate` command also has advantages of (1) being universal across all OSes, shells, and platforms, and (2) not having path collisions with scripts from other packages like python virtualenv's activate script.


* **constrained, optional dependencies**: Conda now allows a package to constrain versions of other packages installed alongside it, even if those constrained packages are not themselves hard dependencies for that package. In other words, it lets a package specify that, if another package ends up being installed into an environment, it must at least conform to a certain version specification. In effect, constrained dependencies are a type of "reverse" dependency. It gives a tool to a parent package to exclude other packages from an environment that might otherwise want to depend on it.

  Constrained optional dependencies are supported starting with conda-build 3.0 (via [conda/conda-build#2001[(https://github.com/conda/conda-build/pull/2001)). A new `run_constrained` keyword, which takes a list of package specs similar to the `run` keyword, is recognized under the `requirements` section of `meta.yaml`. For backward compatibility with versions of conda older than 4.4, a requirement may be listed in both the `run` and the `run_constrained` section. In that case older versions of conda will see the package as a hard dependency, while conda 4.4 will understand that the package is meant to be optional.

  Optional, constrained dependencies end up in `repodata.json` under a `constrains` keyword, parallel to the `depends` keyword for a package's hard dependencies.


* **enhanced package query language**: Conda has a built-in query language for searching for and matching packages, what we often refer to as `MatchSpec`. The MatchSpec is what users input on the command line when they specify packages for `create`, `install`, `update`, and `remove` operations. With this release, MatchSpec (rather than a regex) becomes the default input for `conda search`. We have also substantially enhanced our MatchSpec query language.

  For example,

      conda install conda-forge::python

  is now a valid command, which specifies that regardless of the active list of channel priorities, the python package itself should come from the `conda-forge` channel. As before, the difference between `python=3.5` and `python==3.5` is that the first contains a "*fuzzy*" version while the second contains an *exact* version. The fuzzy spec will match all python packages with versions `>=3.5` and `<3.6`. The exact spec will match only python packages with version `3.5`, `3.5.0`, `3.5.0.0`, etc. The canonical string form for a MatchSpec is thus

      (channel::)name(version(build_string))

  which should feel natural to experienced conda users. Specifications however are often necessarily more complicated than this simple form can support, and for these situations we've extended the specification to include an optional square bracket `[]` component containing comma-separated key-value pairs to allow matching on most any field contained in a package's metadata. Take, for example,

      conda search 'conda-forge/linux-64::*[md5=e42a03f799131d5af4196ce31a1084a7]' --info

  which results in information for the single package

  ```
  cytoolz 0.8.2 py35_0
  --------------------
  file name   : cytoolz-0.8.2-py35_0.tar.bz2
  name        : cytoolz
  version     : 0.8.2
  build string: py35_0
  build number: 0
  size        : 1.1 MB
  arch        : x86_64
  platform    : Platform.linux
  license     : BSD 3-Clause
  subdir      : linux-64
  url         : https://conda.anaconda.org/conda-forge/linux-64/cytoolz-0.8.2-py35_0.tar.bz2
  md5         : e42a03f799131d5af4196ce31a1084a7
  dependencies:
    - python 3.5*
    - toolz >=0.8.0
  ```

  The square bracket notation can also be used for any field that we match on outside the package name, and will override information given in the "simple form" position. To give a contrived example, `python==3.5[version='>=2.7,<2.8']` will match `2.7.*` versions and not `3.5`.


* **environments track user-requested state**: Building on our enhanced MatchSpec query language, conda environments now also track and differentiate (a) packages added to an environment because of an explicit user request from (b) packages brought into an environment to satisfy dependencies. For example, executing

      conda install conda-forge::scikit-learn

  will confine all future changes to the scikit-learn package in the environment to the conda-forge channel, until the spec is changed again. A subsequent command `conda install scikit-learn=0.18` would drop the `conda-forge` channel restriction from the package. And in this case, scikit-learn is the only user-defined spec, so the solver chooses dependencies from all configured channels and all available versions.


* **errors posted to core maintainers**: In previous versions of conda, unexpected errors resulted in a request for users to consider posting the error as a new issue on conda's github issue tracker. In conda 4.4, we've implemented a system for users to opt-in to sending that same error report via an HTTP POST request directly to the core maintainers.

  When an unexpected error is encountered, users are prompted with the error report followed by a `[y/N]` input. Users can elect to send the report, with 'no' being the default response. Users can also permanently opt-in or opt-out, thereby skipping the prompt altogether, using the boolean `report_errors` configuration parameter.


* **various UI improvements**: To push through some of the big leaps with transactions in conda 4.3, we accepted some regressions on progress bars and other user interface features. All of those indicators of progress, and more, have been brought back and further improved.


* **aggressive updates**: Conda now supports an `aggressive_update_packages` configuration parameter that holds a sequence of MatchSpec strings, in addition to the `pinned_packages` configuration parameter. Currently, the default value contains the packages `ca-certificates`, `certifi`, and `openssl`. When manipulating configuration with the `conda config` command, use of the `--system` and `--env` flags will be especially helpful here. For example,

      conda config --add aggressive_update_packages defaults::pyopenssl --system

  would ensure that, system-wide, solves on all environments enforce using the latest version of `pyopenssl` from the `defaults` channel.

      conda config --add pinned_packages python=2.7 --env

  would lock all solves for the current active environment to python versions matching `2.7.*`.


* **other configuration improvements**: In addition to `conda config --describe`, which shows detailed descriptions and default values for all available configuration parameters, we have a new `conda config --write-default` command. This new command simply writes the contents of `conda config --describe` to a condarc file, which is a great starter template. Without additional arguments, the command will write to the `.condarc` file in the user's home directory. The command also works with the `--system`, `--env`, and `--file` flags to write the contents to alternate locations.

  Conda exposes a tremendous amount of flexibility via configuration. For more information, [The Conda Configuration Engine for Power Users](https://www.continuum.io/blog/developer-blog/conda-configuration-engine-power-users) blog post is a good resource.


### Deprecations/Breaking Changes
* the conda 'root' environment is now generally referred to as the 'base' environment
* Conda 4.4 now warns when available information about per-path sha256 sums and file sizes
  do not match the recorded information.  The warning is scheduled to be an error in conda 4.5.
  Behavior is configurable via the `safety_checks` configuration parameter.
* remove support for with_features_depends (#5191)
* resolve #5468 remove --alt-hint from CLI API (#5469)
* resolve #5834 change default value of 'allow_softlinks' from True to False (#5835)
* resolve #5842 add deprecation warnings for 'conda env upload' and 'conda env attach' (#5843)

### API
* Add Solver from conda.core.solver with three methods to conda.api (4.4.0rc1) (#5838)

### Improvements
* constrained, optional dependencies (#4982)
* conda shell function (#5044, #5141, #5162, #5169, #5182, #5210, #5482)
* resolve #5160 conda xontrib plugin (#5157)
* resolve #1543 add support and tests for --no-deps and --only-deps (#5265)
* resolve #988 allow channel name to be part of the package name spec (#5365, #5791)
* resolve #5530 add ability for users to choose to post unexpected errors to core maintainers (#5531, #5571, #5585)
* Solver, UI, History, and Other (#5546, #5583, #5740)
* improve 'conda search' to leverage new MatchSpec query language (#5597)
* filter out unwritable package caches from conda clean command (#4620)
* envs_manager, requested spec history, declarative solve, and private env tests (#4676, #5114, #5094, #5145, #5492)
* make python entry point format match pip entry points (#5010)
* resolve #5113 clean up CLI imports to improve process startup time (#4799)
* resolve #5121 add features/track_features support for MatchSpec (#5054)
* resolve #4671 hold verify backoff count in transaction context (#5122)
* resolve #5078 record package metadata after tarball extraction (#5148)
* resolve #3580 support stacking environments (#5159)
* resolve #3763, #4378 allow pip requirements.txt syntax in environment files (#3969)
* resolve #5147 add 'config files' to conda info (#5269)
* use --format=json to parse list of pip packages (#5205)
* resolve #1427 remove startswith '.' environment name constraint (#5284)
* link packages from extracted tarballs when tarball is gone (#5289)
* resolve #2511 accept config information from stdin (#5309)
* resolve #4302 add ability to set map parameters with conda config (#5310)
* resolve #5256 enable conda config --get for all primitive parameters (#5312)
* resolve #1992 add short flag -C for --use-index-cache (#5314)
* resolve #2173 add --quiet option to conda clean (#5313)
* resolve #5358 conda should exec to subcommands, not subprocess (#5359)
* resolve #5411 add 'conda config --write-default' (#5412)
* resolve #5081 make pinned packages optional dependencies (#5414)
* resolve #5430 eliminate current deprecation warnings (#5422)
* resolve #5470 make stdout/stderr capture in python_api customizable (#5471)
* logging simplifications/improvements (#5547, #5578)
* update license information (#5568)
* enable threadpool use for repodata collection by default (#5546, #5587)
* conda info now raises PackagesNotFoundError (#5655)
* index building optimizations (#5776)
* fix #5811 change safety_checks default to 'warn' for conda 4.4 (4.4.0rc1) (#5824)
* add constrained dependencies to conda's own recipe (4.4.0rc1) (#5823)
* clean up parser imports (4.4.0rc2) (#5844)
* resolve #5983 add --download-only flag to create, install, and update (4.4.0rc2) (#5988)
* add ca-certificates and certifi to aggressive_update_packages default (4.4.0rc2) (#5994)
* use environments.txt to list all known environments (4.4.0rc2) (#6313)
* resolve #5417 ensure unlink order is correctly sorted (4.4.0) (#6364)
* resolve #5370 index is only prefix and cache in --offline mode (4.4.0) (#6371)
* reduce redundant sys call during file copying (4.4.0rc3) (#6421)
* enable aggressive_update_packages (4.4.0rc3) (#6392)
* default conda.sh to dash if otherwise can't detect (4.4.0rc3) (#6414)
* canonicalize package names when comparing with pip (4.4.0rc3) (#6438)
* add target prefix override configuration parameter (4.4.0rc3) (#6413)
* resolve #6194 warn when conda is outdated (4.4.0rc3) (#6370)
* add information to displayed error report (4.4.0rc3) (#6437)

### Bug Fixes
* fix some conda-build compatibility issues (#5089)
* resolve #5123 export toposort (#5124)
* fix #5132 signal handler can only be used in main thread (#5133)
* fix orphaned --clobber parser arg (#5188)
* fix #3814 don't remove directory that's not a conda environment (#5204)
* fix #4468 _license stack trace (#5206)
* fix #4987 conda update --all no longer displays full list of packages (#5228)
* fix #3489 don't error on remove --all if environment doesn't exist (#5231)
* fix #1509 bash doesn't need full path for pre/post link/unlink scripts on unix (#5252)
* fix #462 add regression test (#5286)
* fix #5288 confirmation prompt doesn't accept no (#5291)
* fix #1713 'conda package -w' is case dependent on Windows (#5308)
* fix #5371 try falling back to pip's vendored requests if no requests available (#5372)
* fix #5356 skip root logger configuration (#5380)
* fix #5466 scrambled URL of non-alias channel with token (#5467)
* fix #5444 environment.yml file not found (#5475)
* fix #3200 use proper unbound checks in bash code and test (#5476)
* invalidate PrefixData cache on rm_rf for conda-build (#5491, #5499)
* fix exception when generating JSON output (#5628)
* fix target prefix determination (#5642)
* use proxy to avoid segfaults (#5716)
* fix #5790 incorrect activation message (4.4.0rc1) (#5820)
* fix #5808 assertion error when loading package cache (4.4.0rc1) (#5815)
* fix #5809 _pip_install_via_requirements got an unexpected keyword argument 'prune' (4.4.0rc1) (#5814)
* fix #5811 change safety_checks default to 'warn' for conda 4.4 (4.4.0rc1) (#5824)
* fix #5825 --json output format (4.4.0rc1) (#5831)
* fix force_reinstall for case when packages aren't actually installed (4.4.0rc1) (#5836)
* fix #5680 empty pip subsection error in environment.yml (4.4.0rc2) (#6275)
* fix #5852 bad tokens from history crash conda installs (4.4.0rc2) (#6076)
* fix #5827 no error message on invalid command (4.4.0rc2) (#6352)
* fix exception handler for 'conda activate' (4.4.0rc2) (#6365)
* fix #6173 double prompt immediately after conda 4.4 upgrade (4.4.0rc2) (#6351)
* fix #6181 keep existing pythons pinned to minor version (4.4.0rc2) (#6363)
* fix #6201 incorrect subdir shown for conda search when package not found (4.4.0rc2) (#6367)
* fix #6045 help message and zsh shift (4.4.0rc3) (#6368)
* fix noarch python package resintall (4.4.0rc3) (#6394)
* fix #6366 shell activation message (4.4.0rc3) (#6369)
* fix #6429 AttributeError on 'conda remove' (4.4.0rc3) (#6434)
* fix #6449 problems with 'conda info --envs' (#6451)
* add debug exception for #6430 (4.4.0rc3) (#6435)
* fix #6441 NotImplementedError on 'conda list' (4.4.0rc3) (#6442)
* fix #6445 scale back directory activation in PWD (4.4.0rc3) (#6447)
* fix #6283 no-deps for conda update case (4.4.0rc3) (#6448)
* fix #6419 set PS1 in python code (4.4.0rc3) (#6446)

### Non-User-Facing Changes
* eliminate index modification in Resolve init (#4333)
* new MatchSpec implementation (#4158, #5517)
* update conda.recipe for 4.4 (#5086)
* resolve #5118 organization and cleanup for 4.4 release (#5115)
* remove unused disk space check instructions (#5167)
* localfs adapter tests (#5181)
* extra config command tests (#5185)
* add coverage for confirm (#5203)
* clean up FileNotFoundError and DirectoryNotFoundError (#5237)
* add assertion that a path only has a single hard link before rewriting prefixes (#5305)
* remove pycrypto as requirement on windows (#5326)
* import cleanup, dead code removal, coverage improvements, and other
  housekeeping (#5472, #5474, #5480)
* rename CondaFileNotFoundError to PathNotFoundError (#5521)
* work toward repodata API (#5267)
* rename PackageNotFoundError to PackagesNotFoundError and fix message formatting (#5602)
* update conda 4.4 bld.bat windows recipe (#5573)
* remove last remnant of CondaEnvRuntimeError (#5643)
* fix typo (4.4.0rc2) (#6043)
* replace Travis-CI with CircleCI (4.4.0rc2) (#6345)
* key-value features (#5645); reverted in 4.4.0rc2 (#6347)
* resolve #6431 always add env_vars to info_dict (4.4.0rc3) (#6436)


## 4.3.31 (unreleased)
=======
## 4.3.31 (2017-12-15)
>>>>>>> d75d6a6a

### Improvements
* add delete_trash to conda_env create (#6299)

### Bug Fixes
* fix #6023 assertion error for temp file (#6154)
* fix #6220 --no-builds flag for 'conda env export' (#6221)
* fix #6271 timestamp prioritization results in undesirable race-condition (#6279)

### Non-User-Facing Changes
* fix two failing integration tests after anaconda.org API change (#6182)
* resolve #6243 mark root as not writable when sys.prefix is not a conda environment (#6274)
* add timing instrumentation (#6458)


## 4.3.30 (2017-10-17)

### Improvements
* address #6056 add additional proxy variables to 'conda info --all' (#6083)

### Bug Fixes
* address #6164 move add_defaults_to_specs after augment_specs (#6172)
* fix #6057 add additional detail for message 'cannot link source that does not exist' (#6082)
* fix #6084 setting default_channels from CLI raises NotImplementedError (#6085)


## 4.3.29 (2017-10-09)

### Bug Fixes
* fix #6096 coerce to millisecond timestamps (#6131)


## 4.3.28 (2017-10-06)

### Bug Fixes
* fix #5854 remove imports of pkg_resources (#5991)
* fix millisecond timestamps (#6001)


## 4.3.27 (2017-09-18)

### Bug Fixes
* fix #5980 always delete_prefix_from_linked_data in rm_rf (#5982)


## 4.3.26 (2017-09-15)

### Deprecations/Breaking Changes
* resolve #5922 prioritize channels within multi-channels (#5923)
* add https://repo.continuum.io/pkgs/main to defaults multi-channel (#5931)

### Improvements
* add a channel priority minimization pass to solver logic (#5859)
* invoke cmd.exe with /D for pre/post link/unlink scripts (#5926)
* add boto3 use to s3 adapter (#5949)

### Bug Fixes
* always remove linked prefix entry with rm_rf (#5846)
* resolve #5920 bump repodata pickle version (#5921)
* fix msys2 activate and deactivate (#5950)


## 4.3.25 (2017-08-16)

### Deprecations/Breaking Changes
* resolve #5834 change default value of 'allow_softlinks' from True to False (#5839)

### Improvements
* add non-admin check to optionally disable non-privileged operation (#5724)
* add extra warning message to always_softlink configuration option (#5826)

### Bug Fixes
* fix #5763 channel url string splitting error (#5764)
* fix regex for repodata _mod and _etag (#5795)
* fix uncaught OSError for missing device (#5830)


## 4.3.24 (2017-07-31)

### Bug Fixes
* fix #5708 package priority sort order (#5733)


## 4.3.23 (2017-07-21)

### Improvements
* resolve #5391 PackageNotFound and NoPackagesFoundError clean up (#5506)

### Bug Fixes
* fix #5525 too many Nones in CondaHttpError (#5526)
* fix #5508 assertion failure after test file not cleaned up (#5533)
* fix #5523 catch OSError when home directory doesn't exist (#5549)
* fix #5574 traceback formatting (#5580)
* fix #5554 logger configuration levels (#5555)
* fix #5649 create_default_packages configuration (#5703)


## 4.3.22 (2017-06-12)

### Improvements
* resolve #5428 clean up cli import in conda 4.3.x (#5429)
* resolve #5302 add warning when creating environment with space in path (#5477)
* for ftp connections, ignore host IP from PASV as it is often wrong (#5489)
* expose common race condition exceptions in exports for conda-build (#5498)

### Bug Fixes
* fix #5451 conda clean --json bug (#5452)
* fix #5400 confusing deactivate message (#5473)
* fix #5459 custom subdir channel parsing (#5478)
* fix #5483 problem with setuptools / pkg_resources import (#5496)


## 4.3.21 (2017-05-25)

### Bug Fixes
* fix #5420 conda-env update error (#5421)
* fix #5425 is admin on win int not callable (#5426)


## 4.3.20 (2017-05-23)

### Improvements
* resolve #5217 skip user confirm in python_api, force always_yes (#5404)

### Bug Fixes
* fix #5367 conda info always shows 'unknown' for admin indicator on Windows (#5368)
* fix #5248 drop plan description information that might not alwasy be accurate (#5373)
* fix #5378 duplicate log messages (#5379)
* fix #5298 record has 'build', not 'build_string' (#5382)
* fix #5384 silence logging info to avoid interfering with JSON output (#5393)
* fix #5356 skip root/conda logger init for cli.python_api (#5405)

### Non-User-Facing Changes
* avoid persistent state after channel priority test (#5392)
* resolve #5402 add regression test for #5384 (#5403)
* clean up inner function definition inside for loop (#5406)


## 4.3.19 (2017-05-18)

### Improvements
* resolve #3689 better error messaging for missing anaconda-client (#5276)
* resolve #4795 conda env export lacks -p flag (#5275)
* resolve #5315 add alias verify_ssl for ssl_verify (#5316)
* resolve #3399 add netrc existence/location to 'conda info' (#5333)
* resolve #3810 add --prefix to conda env update (#5335)

### Bug Fixes
* fix #5272 conda env export ugliness under python2 (#5273)
* fix #4596 warning message from pip on conda env export (#5274)
* fix #4986 --yes not functioning for conda clean (#5311)
* fix #5329 unicode errors on Windows (#5328, #5357)
* fix sys_prefix_unfollowed for Python 3 (#5334)
* fix #5341 --json flag with conda-env (#5342)
* fix 5321 ensure variable PROMPT is set in activate.bat (#5351)

### Non-User-Facing Changes
* test conda 4.3 with requests 2.14.2 (#5281)
* remove pycrypto as requirement on windows (#5325)
* fix typo avaialble -> available (#5345)
* fix test failures related to menuinst update (#5344, #5362)


## 4.3.18 (2017-05-09)

### Improvements
* resolve #4224 warn when pysocks isn't installed (#5226)
* resolve #5229 add --insecure flag to skip ssl verification (#5230)
* resolve #4151 add admin indicator to conda info on windows (#5241)

### Bug Fixes
* fix #5152 conda info spacing (#5166)
* fix --use-index-cache actually hitting the index cache (#5134)
* backport LinkPathAction verify from 4.4 (#5171)
* fix #5184 stack trace on invalid map configuration parameter (#5186)
* fix #5189 stack trace on invalid sequence config param (#5192)
* add support for the linux-aarch64 platform (#5190)
* fix repodata fetch with the `--offline` flag (#5146)
* fix #1773 conda remove spell checking (#5176)
* fix #3470 reduce excessive error messages (#5195)
* fix #1597 make extra sure --dry-run doesn't take any actions (#5201)
* fix #3470 extra newlines around exceptions (#5200)
* fix #5214 install messages for 'nothing_to_do' case (#5216)
* fix #598 stack trace for condarc write permission denied (#5232)
* fix #4960 extra information when exception can't be displayed (#5236)
* fix #4974 no matching dist in linked data for prefix (#5239)
* fix #5258 give correct element types for conda config --describe (#5259)
* fix #4911 separate shutil.copy2 into copy and copystat (#5261)

### Non-User-Facing Changes
* resolve #5138 add test of rm_rf of symlinked files (#4373)
* resolve #4516 add extra trace-level logging (#5249, #5250)
* add tests for --update-deps flag (#5264)


## 4.3.17 (2017-04-24)

### Improvements
* fall back to copy if hardlink fails (#5002)
* add timestamp metadata for tiebreaking conda-build 3 hashed packages (#5018)
* resolve #5034 add subdirs configuration parameter (#5030)
* resolve #5081 make pinned packages optional/constrained dependencies (#5088)
* resolve #5108 improve behavior and add tests for spaces in paths (#4786)

### Bug Fixes
* quote prefix paths for locations with spaces (#5009)
* remove binstar logger configuration overrides (#4989)
* fix #4969 error in DirectoryNotFoundError (#4990)
* fix #4998 pinned string format (#5011)
* fix #5039 collecting main_info shouldn't fail on requests import (#5090)
* fix #5055 improve bad token message for anaconda.org (#5091)
* fix #5033 only re-register valid signal handlers (#5092)
* fix #5028 imports in main_list (#5093)
* fix #5073 allow client_ssl_cert{_key} to be of type None (#5096)
* fix #4671 backoff for package validate race condition (#5098)
* fix #5022 gnu_get_libc_version => linux_get_libc_version (#5099)
* fix #4849 package name match bug (#5103)
* fixes #5102 allow proxy_servers to be of type None (#5107)
* fix #5111 incorrect typify for str + NoneType (#5112)

### Non-User-Facing Changes
* resolve #5012 remove CondaRuntimeError and RuntimeError (#4818)
* full audit ensuring relative import paths within project (#5090)
* resolve #5116 refactor conda/cli/activate.py to help menuinst (#4406)


## 4.3.16 (2017-03-30)

### Improvements
* additions to configuration SEARCH_PATH to improve consistency (#4966)
* add 'conda config --describe' and extra config documentation (#4913)
* enable packaging pinning in condarc using pinned_packages config parameter
  as beta feature (#4921, #4964)

### Bug Fixes
* fix #4914 handle directory creation on top of file paths (#4922)
* fix #3982 issue with CONDA_ENV and using powerline (#4925)
* fix #2611 update instructions on how to source conda.fish (#4924)
* fix #4860 missing information on package not found error (#4935)
* fix #4944 command not found error error (#4963)


## 4.3.15 (2017-03-20)

### Improvements
* allow pkgs_dirs to be configured using `conda config` (#4895)

### Bug Fixes
* remove incorrect elision of delete_prefix_from_linked_data() (#4814)
* fix envs_dirs order for read-only root prefix (#4821)
* fix break-point in conda clean (#4801)
* fix long shebangs when creating entry points (#4828)
* fix spelling and typos (#4868, #4869)
* fix #4840 TypeError reduce() of empty sequence with no initial value (#4843)
* fix zos subdir (#4875)
* fix exceptions triggered during activate (#4873)


## 4.3.14 (2017-03-03)

### Improvements
* use cPickle in place of pickle for repodata (#4717)
* ignore pyc compile failure (#4719)
* use conda.exe for windows entry point executable (#4716, #4720)
* localize use of conda_signal_handler (#4730)
* add skip_safety_checks configuration parameter (#4767)
* never symlink executables using ORIGIN (#4625)
* set activate.bat codepage to CP_ACP (#4558)

### Bug Fixes
* fix #4777 package cache initialization speed (#4778)
* fix #4703 menuinst PathNotFoundException (#4709)
* ignore permissions error if user_site can't be read (#4710)
* fix #4694 don't import requests directly in models (#4711)
* fix #4715 include resources directory in recipe (#4716)
* fix CondaHttpError for URLs that contain '%' (#4769)
* bug fixes for preferred envs (#4678)
* fix #4745 check for info/index.json with package is_extracted (#4776)
* make sure url gets included in CondaHTTPError (#4779)
* fix #4757 map-type configs set to None (#4774)
* fix #4788 partial package extraction (#4789)

### Non-User-Facing Changes
* test coverage improvement (#4607)
* CI configuration improvements (#4713, #4773, #4775)
* allow sha256 to be None (#4759)
* add cache_fn_url to exports (#4729)
* add unicode paths for PY3 integration tests (#4760)
* additional unit tests (#4728, #4783)
* fix conda-build compatibility and tests (#4785)


## 4.3.13 (2017-02-17)

### Improvements
* resolve #4636 environment variable expansion for pkgs_dirs (#4637)
* link, symlink, islink, and readlink for Windows (#4652, #4661)
* add extra information to CondaHTTPError (#4638, #4672)

### Bug Fixes
* maximize requested builds after feature determination (#4647)
* fix #4649 incorrect assert statement concerning package cache directory (#4651)
* multi-user mode bug fixes (#4663)

### Non-User-Facing Changes
* path_actions unit tests (#4654)
* remove dead code (#4369, #4655, #4660)
* separate repodata logic from index into a new core/repodata.py module (#4669)


## 4.3.12 (2017-02-14)

### Improvements
* prepare conda for uploading to pypi (#4619)
* better general http error message (#4627)
* disable old python noarch warning (#4576)

### Bug Fixes
* fix UnicodeDecodeError for ensure_text_type (#4585)
* fix determination of if file path is writable (#4604)
* fix #4592 BufferError cannot close exported pointers exist (#4628)
* fix run_script current working directory (#4629)
* fix pkgs_dirs permissions regression (#4626)

### Non-User-Facing Changes
* fixes for tests when conda-bld directory doesn't exist (#4606)
* use requirements.txt and Makefile for travis-ci setup (#4600, #4633)
* remove hasattr use from compat functions (#4634)


## 4.3.11 (2017-02-09)

### Bug Fixes
* fix attribute error in add_defaults_to_specs (#4577)


## 4.3.10 (2017-02-07)

### Improvements
* remove .json from pickle path (#4498)
* improve empty repodata noarch warning and error messages (#4499)
* don't add python and lua as default specs for private envs (#4529, #4533)
* let default_python be None (#4547, #4550)

### Bug Fixes
* fix #4513 null pointer exception for channel without noarch (#4518)
* fix ssl_verify set type (#4517)
* fix bug for windows multiuser (#4524)
* fix clone with noarch python packages (#4535)
* fix ipv6 for python 2.7 on Windows (#4554)

### Non-User-Facing Changes
* separate integration tests with a marker (#4532)


## 4.3.9 (2017-01-31)

### Improvements
* improve repodata caching for performance (#4478, #4488)
* expand scope of packages included by bad_installed (#4402)
* silence pre-link warning for old noarch (#4451)
* add configuration to optionally require noarch repodata (#4450)
* improve conda subprocessing (#4447)
* respect info/link.json (#4482)

### Bug Fixes
* fix #4398 'hard' was used for link type at one point (#4409)
* fixed "No matches for wildcard '$activate_d/*.fish'" warning (#4415)
* print correct activate/deactivate message for fish shell (#4423)
* fix 'Dist' object has no attribute 'fn' (#4424)
* fix noarch generic and add additional integration test (#4431)
* fix #4425 unknown encoding (#4433)

### Non-User-Facing Changes
* fail CI on conda-build fail (#4405)
* run doctests (#4414)
* make index record mutable again (#4461)
* additional test for conda list --json (#4480)


## 4.3.8 (2017-01-23)

### Bug Fixes
* fix #4309 ignore EXDEV error for directory renames (#4392)
* fix #4393 by force-renaming certain backup files if the path already exists (#4397)


## 4.3.7 (2017-01-20)

### Bug Fixes
* actually revert json output for leaky plan (#4383)
* fix not raising on pre/post-link error (#4382)
* fix find_commands and find_executable for symlinks (#4387)


## 4.3.6 (2017-01-18)

### Bug Fixes
* fix 'Uncaught backoff with errno 41' warning on windows (#4366)
* revert json output for leaky plan (#4349)
* audit os.environ setting (#4360)
* fix #4324 using old dist string instead of dist object (#4361)
* fix #4351 infinite recursion via code in #4120 (#4370)
* fix #4368 conda -h (#4367)
* workaround for symlink race conditions on activate (#4346)


## 4.3.5 (2017-01-17)

### Improvements
* add exception message for corrupt repodata (#4315)

### Bug Fixes
* fix package not being found in cache after download (#4297)
* fix logic for Content-Length mismatch (#4311, #4326)
* use unicode_escape after etag regex instead of utf-8 (#4325)
* fix #4323 central condarc file being ignored (#4327)
* fix #4316 a bug in deactivate (#4316)
* pass target_prefix as env_prefix regardless of is_unlink (#4332)
* pass positional argument 'context' to BasicClobberError (#4335)

### Non-User-Facing Changes
* additional package pinning tests (#4317)


## 4.3.4 (2017-01-13)

### Improvements
* vendor url parsing from urllib3 (#4289)

### Bug Fixes
* fix some bugs in windows multi-user support (#4277)
* fix problems with channels of type <unknown> (#4290)
* include aliases for first command-line argument (#4279)
* fix for multi-line FTP status codes (#4276)

### Non-User-Facing Changes
* make arch in IndexRecord a StringField instead of EnumField
* improve conda-build compatibility (#4266)


## 4.3.3 (2017-01-10)

### Improvements
* respect Cache-Control max-age header for repodata (#4220)
* add 'local_repodata_ttl' configurability (#4240)
* remove questionable "nothing to install" logic (#4237)
* relax channel noarch requirement for 4.3; warn now, raise in future feature release (#4238)
* add additional info to setup.py warning message (#4258)

### Bug Fixes
* remove features properly (#4236)
* do not use `IFS` to find activate/deactivate scripts to source (#4239)
* fix #4235 print message to stderr (#4241)
* fix relative path to python in activate.bat (#4242)
* fix args.channel references (#4245, #4246)
* ensure cache_fn_url right pad (#4255)
* fix #4256 subprocess calls must have env wrapped in str (#4259)


## 4.3.2 (2017-01-06)

### Deprecations/Breaking Changes
* Further refine conda channels specification. To verify if the url of a channel
  represents a valid conda channel, we check that `noarch/repodata.json` and/or
  `noarch/repodata.json.bz2` exist, even if empty. (#3739)

### Improvements
* add new 'path_conflict' and 'clobber' configuration options (#4119)
* separate fetch/extract pass for explicit URLs (#4125)
* update conda homepage to conda.io (#4180)

### Bug Fixes
* fix pre/post unlink/link scripts (#4113)
* fix package version regex and bug in create_link (#4132)
* fix history tracking (#4143)
* fix index creation order (#4131)
* fix #4152 conda env export failure (#4175)
* fix #3779 channel UNC path encoding errors on windows (#4190)
* fix progress bar (#4191)
* use context.channels instead of args.channel (#4199)
* don't use local cached repodata for file:// urls (#4209)

### Non-User-Facing Changes
* xfail anaconda token test if local token is found (#4124)
* fix open-ended test failures relating to python 3.6 release (#4145)
* extend timebomb for test_multi_channel_export (#4169)
* don't unlink dists that aren't in the index (#4130)
* add python 3.6 and new conda-build test targets (#4194)


## 4.3.1 (2016-12-19)

### Improvements
* additional pre-transaction validation (#4090)
* export FileMode enum for conda-build (#4080)
* memoize disk permissions tests (#4091)
* local caching of repodata without remote server calls; new 'repodata_timeout_secs'
  configuration parameter (#4094)
* performance tuning (#4104)
* add additional fields to dist object serialization (#4102)

### Bug Fixes
* fix a noarch install bug on windows (#4071)
* fix a spec mismatch that resulted in python versions getting mixed during packaging (#4079)
* fix rollback linked record (#4092)
* fix #4097 keep split in PREFIX_PLACEHOLDER (#4100)


## 4.3.0 (2016-12-14)  Safety

### New Features
* **Unlink and Link Packages in a Single Transaction**: In the past, conda hasn't always been safe
  and defensive with its disk-mutating actions. It has gleefully clobbered existing files, and
  mid-operation failures leave environments completely broken. In some of the most severe examples,
  conda can appear to "uninstall itself." With this release, the unlinking and linking of packages
  for an executed command is done in a single transaction. If a failure occurs for any reason
  while conda is mutating files on disk, the environment will be returned its previous state.
  While we've implemented some pre-transaction checks (verifying package integrity for example),
  it's impossible to anticipate every failure mechanism. In some circumstances, OS file
  permissions cannot be fully known until an operation is attempted and fails. And conda itself
  is not without bugs. Moving forward, unforeseeable failures won't be catastrophic. (#3833, #4030)

* **Progressive Fetch and Extract Transactions**: Like package unlinking and linking, the
  download and extract phases of package handling have also been given transaction-like behavior.
  The distinction is the rollback on error is limited to a single package. Rather than rolling back
  the download and extract operation for all packages, the single-package rollback prevents the
  need for having to re-download every package if an error is encountered. (#4021, #4030)

* **Generic- and Python-Type Noarch/Universal Packages**: Along with conda-build 2.1.0, a
  noarch/universal type for python packages is officially supported. These are much like universal
  python wheels. Files in a python noarch package are linked into a prefix just like any other
  conda package, with the following additional features
  1. conda maps the `site-packages` directory to the correct location for the python version
     in the environment,
  2. conda maps the python-scripts directory to either $PREFIX/bin or $PREFIX/Scripts depending
     on platform,
  3. conda creates the python entry points specified in the conda-build recipe, and
  4. conda compiles pyc files at install time when prefix write permissions are guaranteed.

  Python noarch packages must be "fully universal."  They cannot have OS- or
  python version-specific dependencies.  They cannot have OS- or python version-specific "scripts"
  files. If these features are needed, traditional conda packages must be used. (#3712)

* **Multi-User Package Caches**: While the on-disk package cache structure has been preserved,
  the core logic implementing package cache handling has had a complete overhaul.  Writable and
  read-only package caches are fully supported. (#4021)

* **Python API Module**: An oft requested feature is the ability to use conda as a python library,
  obviating the need to "shell out" to another python process. Conda 4.3 includes a
  `conda.cli.python_api` module that facilitates this use case. While we maintain the user-facing
  command-line interface, conda commands can be executed in-process. There is also a
  `conda.exports` module to facilitate longer-term usage of conda as a library across conda
  conda releases.  However, conda's python code *is* considered internal and private, subject
  to change at any time across releases. At the moment, conda will not install itself into
  environments other than its original install environment. (#4028)

* **Remove All Locks**:  Locking has never been fully effective in conda, and it often created a
  false sense of security. In this release, multi-user package cache support has been
  implemented for improved safety by hard-linking packages in read-only caches to the user's
  primary user package cache. Still, users are cautioned that undefined behavior can result when
  conda is running in multiple process and operating on the same package caches and/or
  environments. (#3862)

### Deprecations/Breaking Changes
* Conda will refuse to clobber existing files that are not within the unlink instructions of
  the transaction. At the risk of being user-hostile, it's a step forward for conda. We do
  anticipate some growing pains. For example, conda will not clobber packages that have been
  installed with pip (or any other package manager). In other instances, conda packages that
  contain overlapping file paths but are from different package families will not install at
  the same time. The `--force` command line flag is the escape hatch. Using `--force` will
  let your operation proceed, but also makes clear that you want conda to do something it
  considers unsafe.
* Conda signed packages have been removed in 4.3. Vulnerabilities existed. An illusion of security
  is worse than not having the feature at all.  We will be incorporating The Update Framework
  into conda in a future feature release. (#4064)
* Conda 4.4 will drop support for older versions of conda-build.

### Improvements
* create a new "trace" log level enabled by `-v -v -v` or `-vvv` (#3833)
* allow conda to be installed with pip, but only when used as a library/dependency (#4028)
* the 'r' channel is now part of defaults (#3677)
* private environment support for conda (#3988)
* support v1 info/paths.json file (#3927, #3943)
* support v1 info/package_metadata.json (#4030)
* improved solver hint detection, simplified filtering (#3597)
* cache VersionOrder objects to improve performance (#3596)
* fix documentation and typos (#3526, #3572, #3627)
* add multikey configuration validation (#3432)
* some Fish autocompletions (#2519)
* reduce priority for packages removed from the index (#3703)
* add user-agent, uid, gid to conda info (#3671)
* add conda.exports module (#3429)
* make http timeouts configurable (#3832)
* add a pkgs_dirs config parameter (#3691)
* add an 'always_softlink' option (#3870, #3876)
* pre-checks for diskspace, etc for fetch and extract #(4007)
* address #3879 don't print activate message when quiet config is enabled (#3886)
* add zos-z subdir (#4060)
* add elapsed time to HTTP errors (#3942)

### Bug Fixes
* account for the Windows Python 2.7 os.environ unicode aversion (#3363)
* fix link field in record object (#3424)
* anaconda api token bug fix; additional tests (#3673)
* fix #3667 unicode literals and unicode decode (#3682)
* add conda-env entrypoint (#3743)
* fix #3807 json dump on conda config --show --json (#3811)
* fix #3801 location of temporary hard links of index.json (#3813)
* fix invalid yml example (#3849)
* add arm platforms back to subdirs (#3852)
* fix #3771 better error message for assertion errors (#3802)
* fix #3999 spaces in shebang replacement (#4008)
* config --show-sources shouldn't show force by default (#3891)
* fix #3881 don't install conda-env in clones of root (#3899)
* conda-build dist compatibility (#3909)

### Non-User-Facing Changes
* remove unnecessary eval (#3428)
* remove dead install_tar function (#3641)
* apply PEP-8 to conda-env (#3653)
* refactor dist into an object (#3616)
* vendor appdirs; remove conda's dependency on anaconda-client import (#3675)
* revert boto patch from #2380 (#3676)
* move and update ROOT_NO_RM (#3697)
* integration tests for conda clean (#3695, #3699)
* disable coverage on s3 and ftp requests adapters (#3696, #3701)
* github repo hygiene (#3705, #3706)
* major install refactor (#3712)
* remove test timebombs (#4012)
* LinkType refactor (#3882)
* move CrossPlatformStLink and make available as export (#3887)
* make Record immutable (#3965)
* project housekeeping (#3994, #4065)
* context-dependent setup.py files (#4057)


## 4.2.17 (unreleased)

## Improvements
* silence pre-link warning for old noarch 4.2.x backport (#4453)

### Bug Fixes
* remove incorrect elision of delete_prefix_from_linked_data() (#4813)
* fix CB #1825 context clobbering (#4867)
* fix #5101 api->conda regex substitution for Anaconda API channels (#5100)

### Non-User-Facing Changes
* build 4.2.x against conda-build 2.1.2 and enforce passing (#4462)


## 4.2.16 (2017-01-20)

### Improvements
* vendor url parsing from urllib3 (#4289)
* workaround for symlink race conditions on activate (#4346)

### Bug Fixes
* do not replace \ with / in file:// URLs on Windows (#4269)
* include aliases for first command-line argument (#4279)
* fix for multi-line FTP status codes (#4276)
* fix errors with unknown type channels (#4291)
* change sys.exit to raise UpgradeError when info/files not found (#4388)

### Non-User-Facing Changes
* start using doctests in test runs and coverage (#4304)
* additional package pinning tests (#4312)


## 4.2.15 (2017-01-10)

### Improvements
* use 'post' instead of 'dev' for commits according to PEP-440 (#4234)
* do not use IFS to find activate/deactivate scripts to source (#4243)
* fix relative path to python in activate.bat (#4244)

### Bug Fixes
* replace sed with python for activate and deactivate #4257


## 4.2.14 (2017-01-07)

### Improvements
* use install.rm_rf for TemporaryDirectory cleanup (#3425)
* improve handling of local dependency information (#2107)
* add default channels to exports for Windows and Unix (#4103)
* make subdir configurable (#4178)

### Bug Fixes
* fix conda/install.py single-file behavior (#3854)
* fix the api->conda substitution (#3456)
* fix silent directory removal (#3730)
* fix location of temporary hard links of index.json (#3975)
* fix potential errors in multi-channel export and offline clone (#3995)
* fix auxlib/packaging, git hashes are not limited to 7 characters (#4189)
* fix compatibility with requests >=2.12, add pyopenssl as dependency (#4059)
* fix #3287 activate in 4.1-4.2.3 clobbers non-conda PATH changes (#4211)

### Non-User-Facing Changes
* fix open-ended test failures relating to python 3.6 release (#4166)
* allow args passed to cli.main() (#4193, #4200, #4201)
* test against python 3.6 (#4197)


## 4.2.13 (2016-11-22)

### Deprecations/Breaking Changes
* show warning message for pre-link scripts (#3727)
* error and exit for install of packages that require conda minimum version 4.3 (#3726)

### Improvements
* double/extend http timeouts (#3831)
* let descriptive http errors cover more http exceptions (#3834)
* backport some conda-build configuration (#3875)

### Bug Fixes
* fix conda/install.py single-file behavior (#3854)
* fix the api->conda substitution (#3456)
* fix silent directory removal (#3730)
* fix #3910 null check for is_url (#3931)

### Non-User-Facing Changes
* flake8 E116, E121, & E123 enabled (#3883)


## 4.2.12 (2016-11-02)

### Bug Fixes

* fix #3732, #3471, #3744 CONDA_BLD_PATH (#3747)
* fix #3717 allow no-name channels (#3748)
* fix #3738 move conda-env to ruamel_yaml (#3740)
* fix conda-env entry point (#3745 via #3743)
* fix again #3664 trash emptying (#3746)


## 4.2.11 (2016-10-23)

### Improvements
* only try once for windows trash removal (#3698)

### Bug Fixes
* fix anaconda api token bug (#3674)
* fix #3646 FileMode enum comparison (#3683)
* fix #3517 conda install --mkdir (#3684)
* fix #3560 hack anaconda token coverup on conda info (#3686)
* fix #3469 alias envs_path to envs_dirs (#3685)


## 4.2.10 (2016-10-18)

### Improvements
* add json output for `conda info -s` (#3588)
* ignore certain binary prefixes on windows (#3539)
* allow conda config files to have .yaml extensions or 'condarc' anywhere in filename (#3633)

### Bug Fixes
* fix conda-build's handle_proxy_407 import (#3666)
* fix #3442, #3459, #3481, #3531, #3548 multiple networking and auth issues (#3550)
* add back linux-ppc64le subdir support (#3584)
* fix #3600 ensure links are removed when unlinking (#3625)
* fix #3602 search channels by platform (#3629)
* fix duplicated packages when updating environment (#3563)
* fix #3590 exception when parsing invalid yaml (#3593 via #3634)
* fix #3655 a string decoding error (#3656)

### Non-User-Facing Changes
* backport conda.exports module to 4.2.x (#3654)
* travis-ci OSX fix (#3615 via #3657)


## 4.2.9 (2016-09-27)

### Bug Fixes
* fix #3536 conda-env messaging to stdout with --json flag (#3537)
* fix #3525 writing to sys.stdout with --json flag for post-link scripts (#3538)
* fix #3492 make NULL falsey with python 3 (#3524)


## 4.2.8 (2016-09-26)

### Improvements
* add "error" key back to json error output (#3523)

### Bug Fixes
* fix #3453 conda fails with create_default_packages (#3454)
* fix #3455 --dry-run fails (#3457)
* dial down error messages for rm_rf (#3522)
* fix #3467 AttributeError encountered for map config parameter validation (#3521)


## 4.2.7 (2016-09-16)

### Deprecations/Breaking Changes
* revert to 4.1.x behavior of `conda list --export` (#3450, #3451)

### Bug Fixes
* don't add binstar token if it's given in the channel spec (#3427, #3440, #3444)
* fix #3433 failure to remove broken symlinks (#3436)

### Non-User-Facing Changes
* use install.rm_rf for TemporaryDirectory cleanup (#3425)


## 4.2.6 (2016-09-14)

### Improvements
* add support for client TLS certificates (#3419)
* address #3267 allow migration of channel_alias (#3410)
* conda-env version matches conda version (#3422)

### Bug Fixes
* fix #3409 unsatisfiable dependency error message (#3412)
* fix #3408 quiet rm_rf (#3413)
* fix #3407 padding error messaging (#3416)
* account for the Windows Python 2.7 os.environ unicode aversion (#3363 via #3420)


## 4.2.5 (2016-09-08)

### Deprecations/Breaking Changes
* partially revert #3041 giving conda config --add previous --prepend behavior (#3364 via #3370)
* partially revert #2760 adding back conda package command (#3398)

### Improvements
* order output of conda config --show; make --json friendly (#3384 via #3386)
* clean the pid based lock on exception (#3325)
* improve file removal on all platforms (#3280 via #3396)

### Bug Fixes
* fix #3332 allow download urls with :: in them (#3335)
* fix always_yes and not-set argparse args overriding other sources (#3374)
* fix ftp fetch timeout (#3392)
* fix #3307 add try/except block for touch lock (#3326)
* fix CONDA_CHANNELS environment variable splitting (#3390)
* fix #3378 CONDA_FORCE_32BIT environment variable (#3391)
* make conda info channel urls actually give urls (#3397)
* fix cio_test compatibility (#3395 via #3400)


## 4.2.4 (2016-08-18)

### Bug Fixes
* fix #3277 conda list package order (#3278)
* fix channel priority issue with duplicated channels (#3283)
* fix local channel channels; add full conda-build unit tests (#3281)
* fix conda install with no package specified (#3284)
* fix #3253 exporting and importing conda environments (#3286)
* fix priority messaging on conda config --get (#3304)
* fix conda list --export; additional integration tests (#3291)
* fix conda update --all idempotence; add integration tests for channel priority (#3306)

### Non-User-Facing Changes
* additional conda-env integration tests (#3288)


## 4.2.3 (2016-08-11)

### Improvements
* added zsh and zsh.exe to Windows shells (#3257)

### Bug Fixes
* allow conda to downgrade itself (#3273)
* fix breaking changes to conda-build from 4.2.2 (#3265)
* fix empty environment issues with conda and conda-env (#3269)

### Non-User-Facing Changes
* add integration tests for conda-env (#3270)
* add more conda-build smoke tests (#3274)


## 4.2.2 (2016-08-09)

### Improvements
* enable binary prefix replacement on windows (#3262)
* add `--verbose` command line flag (#3237)
* improve logging and exception detail (#3237, #3252)
* do not remove empty environment without asking; raise an error when a named environment
  can't be found (#3222)

### Bug Fixes
* fix #3226 user condarc not available on Windows (#3228)
* fix some bugs in conda config --show* (#3212)
* fix conda-build local channel bug (#3202)
* remove subprocess exiting message (#3245)
* fix comment parsing and channels in conda-env environment.yml (#3258, #3259)
* fix context error with conda-env (#3232)
* fix #3182 conda install silently skipping failed linking (#3184)


## 4.2.1 (2016-08-01)

### Improvements
* improve an error message that can happen during conda install --revision (#3181)
* use clean sys.exit with user choice 'No' (#3196)

### Bug Fixes
* critical fix for 4.2.0 error when no git is on PATH (#3193)
* revert #3171 lock cleaning on exit pending further refinement
* patches for conda-build compatibility with 4.2 (#3187)
* fix a bug in --show-sources output that ignored aliased parameter names (#3189)

### Non-User-Facing Changes
* move scripts in bin to shell directory (#3186)


## 4.2.0 (2016-07-28)  Configuration

### New Features
* **New Configuration Engine**: Configuration and "operating context" are the foundation of
  conda's functionality. Conda now has the ability to pull configuration information from a
  multitude of on-disk locations, including `.d` directories and a `.condarc` file *within*
  a conda environment), along with full `CONDA_` environment variable support. Helpful
  validation errors are given for improperly-specified configuration. Full documentation
  updates pending. (#2537, #3160, #3178)
* **New Exception Handling Engine**: Previous releases followed a pattern of premature exiting
  (with hard calls to `sys.exit()` when exceptional circumstances were encountered. This
  release replaces over 100 `sys.exit` calls with python exceptions.  For conda developers,
  this will result in tests that are easier to write.  For developers using conda, this is a
  first step on a long path toward conda being directly importable.  For conda users, this will
  eventually result in more helpful and descriptive errors messages.
  (#2899, #2993, #3016, #3152, #3045)
* **Empty Environments**: Conda can now create "empty" environments when no initial packages
  are specified, alleviating a common source of confusion. (#3072, #3174)
* **Conda in Private Env**: Conda can now be configured to live within its own private
  environment.  While it's not yet default behavior, this represents a first step toward
  separating the `root` environment into a "conda private" environment and a "user default"
  environment. (#3068)
* **Regex Version Specification**: Regular expressions are now valid version specifiers.
  For example, `^1\.[5-8]\.1$|2.2`. (#2933)

### Deprecations/Breaking Changes
* remove conda init (#2759)
* remove conda package and conda bundle (#2760)
* deprecate conda-env repo; pull into conda proper (#2950, #2952, #2954, #3157, #3163, #3170)
* force use of ruamel_yaml (#2762)
* implement conda config --prepend; change behavior of --add to --append (#3041)
* exit on link error instead of logging it (#2639)

### Improvements
* improve locking (#2962, #2989, #3048, #3075)
* clean up requests usage for fetching packages (#2755)
* remove excess output from conda --help (#2872)
* remove os.remove in update_prefix (#3006)
* better error behavior if conda is spec'd for a non-root environment (#2956)
* scale back try_write function on unix (#3076)

### Bug Fixes
* remove psutil requirement, fixes annoying error message (#3135, #3183)
* fix #3124 add threading lock to memoize (#3134)
* fix a failure with multi-threaded repodata downloads (#3078)
* fix windows file url (#3139)
* address #2800, error with environment.yml and non-default channels (#3164)

### Non-User-Facing Changes
* project structure enhancement (#2929, #3132, #3133, #3136)
* clean up channel handling with new channel model (#3130, #3151)
* add Anaconda Cloud / Binstar auth handler (#3142)
* remove dead code (#2761, #2969)
* code refactoring and additional tests (#3052, #3020)
* remove auxlib from project root (#2931)
* vendor auxlib 0.0.40 (#2932, #2943, #3131)
* vendor toolz 0.8.0 (#2994)
* move progressbar to vendor directory (#2951)
* fix conda.recipe for new quirks with conda-build (#2959)
* move captured function to common module (#3083)
* rename CHANGELOG to md (#3087)


## 4.1.13 (unreleased)

* improve handling of local dependency information, #2107
* show warning message for pre-link scripts, #3727
* error and exit for install of packages that require conda minimum version 4.3, #3726
* fix conda/install.py single-file behavior, #3854
* fix open-ended test failures relating to python 3.6 release, #4167
* fix #3287 activate in 4.1-4.2.3 clobbers non-conda PATH changes, #4211
* fix relative path to python in activate.bat, #4244


## 4.1.12 (2016-09-08)

* fix #2837 "File exists" in symlinked path with parallel activations, #3210
* fix prune option when installing packages, #3354
* change check for placeholder to be more friendly to long PATH, #3349


## 4.1.11 (2016-07-26)

* fix PS1 backup in activate script, #3135 via #3155
* correct resolution for 'handle failures in binstar_client more generally', #3156


## 4.1.10 (2016-07-25)

* ignore symlink failure because of read-only file system, #3055
* backport shortcut tests, #3064
* fix #2979 redefinition of $SHELL variable, #3081
* fix #3060 --clone root --copy exception, #3080


## 4.1.9 (2016-07-20)

* fix #3104, add global BINSTAR_TOKEN_PAT
* handle failures in binstar_client more generally


## 4.1.8 (2016-07-12)

* fix #3004 UNAUTHORIZED for url (null binstar token), #3008
* fix overwrite existing redirect shortcuts when symlinking envs, #3025
* partially revert no default shortcuts, #3032, #3047


## 4.0.11 2016-07-09

* allow auto_update_conda from sysrc, #3015 via #3021


## 4.1.7 (2016-07-07)

* add msys2 channel to defaults on Windows, #2999
* fix #2939 channel_alias issues; improve offline enforcement, #2964
* fix #2970, #2974 improve handling of file:// URLs inside channel, #2976


## 4.1.6 (2016-07-01)

* slow down exp backoff from 1 ms to 100 ms factor, #2944
* set max time on exp_backoff to ~6.5 sec,#2955
* fix #2914 add/subtract from PATH; kill folder output text, #2917
* normalize use of get_index behavior across clone/explicit, #2937
* wrap root prefix check with normcase, #2938


## 4.1.5 (2016-06-29)

* more conservative auto updates of conda #2900
* fix some permissions errors with more aggressive use of move_path_to_trash, #2882
* fix #2891 error if allow_other_channels setting is used, #2896
* fix #2886, #2907 installing a tarball directly from the package cache, #2908
* fix #2681, #2778 reverting #2320 lock behavior changes, #2915


## 4.0.10 (2016-06-29)

* fix #2846 revert the use of UNC paths; shorten trash filenames, #2859 via #2878
* fix some permissions errors with more aggressive use of move_path_to_trash, #2882 via #2894


## 4.1.4 (2016-06-27)

* fix #2846 revert the use of UNC paths; shorten trash filenames, #2859
* fix exp backoff on Windows, #2860
* fix #2845 URL for local file repos, #2862
* fix #2764 restore full path var on win; create to CONDA_PREFIX env var, #2848
* fix #2754 improve listing pip installed packages, #2873
* change root prefix detection to avoid clobbering root activate scripts, #2880
* address #2841 add lowest and highest priority indication to channel config output, #2875
* add SYMLINK_CONDA to planned instructions, #2861
* use CONDA_PREFIX, not CONDA_DEFAULT_ENV for activate.d, #2856
* call scripts with redirect on win; more error checking to activate, #2852


## 4.1.3 (2016-06-23)

* ensure conda-env auto update, along with conda, #2772
* make yaml booleans behave how everyone expects them to, #2784
* use accept-encoding for repodata; prefer repodata.json to repodata.json.bz2, #2821
* additional integration and regression tests, #2757, #2774, #2787
* add offline mode to printed info; use offline flag when grabbing channels, #2813
* show conda-env version in conda info, #2819
* adjust channel priority superseded list, #2820
* support epoch ! characters in command line specs, #2832
* accept old default names and new ones when canonicalizing channel URLs #2839
* push PATH, PS1 manipulation into shell scripts, #2796
* fix #2765 broken source activate without arguments, #2806
* fix standalone execution of install.py, #2756
* fix #2810 activating conda environment broken with git bash on Windows, #2795
* fix #2805, #2781 handle both file-based channels and explicit file-based URLs, #2812
* fix #2746 conda create --clone of root, #2838
* fix #2668, #2699 shell recursion with activate #2831


## 4.1.2 (2016-06-17)

* improve messaging for "downgrades" due to channel priority, #2718
* support conda config channel append/prepend, handle duplicates, #2730
* remove --shortcuts option to internal CLI code, #2723
* fix an issue concerning space characters in paths in activate.bat, #2740
* fix #2732 restore yes/no/on/off for booleans on the command line, #2734
* fix #2642 tarball install on Windows, #2729
* fix #2687, #2697 WindowsError when creating environments on Windows, #2717
* fix #2710 link instruction in conda create causes TypeError, #2715
* revert #2514, #2695, disabling of .netrc files, #2736
* revert #2281 printing progress bar to terminal, #2707


## 4.1.1 (2016-06-16)

* add auto_update_conda config parameter, #2686
* fix #2669 conda config --add channels can leave out defaults, #2670
* fix #2703 ignore activate symlink error if links already exist, #2705
* fix #2693 install duplicate packages with older version of Anaconda, #2701
* fix #2677 respect HTTP_PROXY, #2695
* fix #2680 broken fish integration, #2685, #2694
* fix an issue with conda never exiting, #2689
* fix #2688 explicit file installs, #2708
* fix #2700 conda list UnicodeDecodeError, #2706


## 4.0.9 (2016-06-15)

* add auto_update_conda config parameter, #2686


## 4.1.0 (2016-06-14)  Channel Priority

* clean up activate and deactivate scripts, moving back to conda repo, #1727,
  #2265, #2291, #2473, #2501, #2484
* replace pyyaml with ruamel_yaml, #2283, #2321
* better handling of channel collisions, #2323, #2369 #2402, #2428
* improve listing of pip packages with conda list, #2275
* re-license progressbar under BSD 3-clause, #2334
* reduce the amount of extraneous info in hints, #2261
* add --shortcuts option to install shortcuts on windows, #2623
* skip binary replacement on windows, #2630
* don't show channel urls by default in conda list, #2282
* package resolution and solver tweaks, #2443, #2475, #2480
* improved version & build matching, #2442, #2488
* print progress to the terminal rather than stdout, #2281
* verify version specs given on command line are valid, #2246
* fix for try_write function in case of odd permissions, #2301
* fix a conda search --spec error, #2343
* update User-Agent for conda connections, #2347
* remove some dead code paths, #2338, #2374
* fixes a thread safety issue with http requests, #2377, #2383
* manage BeeGFS hard-links non-POSIX configuration, #2355
* prevent version downgrades during removes, #2394
* fix conda info --json, #2445
* truncate shebangs over 127 characters using /usr/bin/env, #2479
* extract packages to a temporary directory then rename, #2425, #2483
* fix help in install, #2460
* fix re-install bug when sha1 differs, #2507
* fix a bug with file deletion, #2499
* disable .netrc files, #2514
* dont fetch index on remove --all, #2553
* allow track_features to be a string *or* a list in .condarc, #2541
* fix #2415 infinite recursion in invalid_chains, #2566
* allow channel_alias to be different than binstar, #2564


## 4.0.8 (2016-06-03)

* fix a potential problem with moving files to trash, #2587


## 4.0.7 (2016-05-26)

* workaround for boto bug, #2380


## 4.0.6 (2016-05-11)

* log "custom" versions as updates rather than downgrades, #2290
* fixes a TypeError exception that can occur on install/update, #2331
* fixes an error on Windows removing files with long path names, #2452


## 4.0.5 (2016-03-16)

* improved help documentation for install, update, and remove, #2262
* fixes #2229 and #2250 related to conda update errors on Windows, #2251
* fixes #2258 conda list for pip packages on Windows, #2264


## 4.0.4 (2016-03-10)

* revert #2217 closing request sessions, #2233


## 4.0.3 (2016-03-10)

* adds a `conda clean --all` feature, #2211
* solver performance improvements, #2209
* fixes conda list for pip packages on windows, #2216
* quiets some logging for package downloads under python 3, #2217
* more urls for `conda list --explicit`, #1855
* prefer more "latest builds" for more packages, #2227
* fixes a bug with dependency resolution and features, #2226


## 4.0.2 (2016-03-08)

* fixes track_features in ~/.condarc being a list, see also #2203
* fixes incorrect path in lock file error #2195
* fixes issues with cloning environments, #2193, #2194
* fixes a strange interaction between features and versions, #2206
* fixes a bug in low-level SAT clause generation creating a
  preference for older versions, #2199


## 4.0.1 (2016-03-07)

* fixes an install issue caused by md5 checksum mismatches, #2183
* remove auxlib build dependency, #2188


## 4.0.0 (2016-03-04)  Solver

* The solver has been retooled significantly. Performance
  should be improved in most circumstances, and a number of issues
  involving feature conflicts should be resolved.
* `conda update <package>` now handles depedencies properly
  according to the setting of the "update_deps" configuration:
      --update-deps: conda will also update any dependencies as needed
                     to install the latest verison of the requrested
                     packages.  The minimal set of changes required to
                     achieve this is sought.
      --no-update-deps: conda will update the packages *only* to the
                     extent that no updates to the dependencies are
                     required
  The previous behavior, which would update the packages without regard to
  their dependencies, could result in a broken configuration, and has been
  removed.
* Conda finally has an official logo.
* Fix `conda clean --packages` on Windows, #1944
* Conda sub-commands now support dashes in names, #1840


3.19.4 (unreleased):
--------------------
  * improve handling of local dependency information, #2107
  * use install.rm_rf for TemporaryDirectory cleanup, #3425
  * fix the api->conda substitution, #3456
  * error and exit for install of packages that require conda minimum version 4.3, #3726
  * show warning message for pre-link scripts, #3727
  * fix silent directory removal, #3730
  * fix conda/install.py single-file behavior, #3854


2016-02-19   3.19.3:
--------------------
  * fix critical issue, see #2106


2016-02-19   3.19.2:
--------------------
  * add basic activate/deactivate, conda activate/deactivate/ls for fish,
    see #545
  * remove error when CONDA_FORCE_32BIT is set on 32-bit systems, #1985
  * suppress help text for --unknown option, #2051
  * fix issue with conda create --clone post-link scripts, #2007
  * fix a permissions issue on windows, #2083


2016-02-01   3.19.1:
--------------------
  * resolve.py: properly escape periods in version numbers, #1926
  * support for pinning Lua by default, #1934
  * remove hard-coded test URLs, a module cio_test is now expected when
    CIO_TEST is set


2015-12-17   3.19.0:
--------------------
  * OpenBSD 5.x support, #1891
  * improve install CLI to make Miniconda -f work, #1905


2015-12-10   3.18.9:
--------------------
  * allow chaning default_channels (only applies to "system" condarc), from
    from CLI, #1886
  * improve default for --show-channel-urls in conda list, #1900


2015-12-03   3.18.8:
--------------------
  * always attempt to delete files in rm_rf, #1864


2015-12-02   3.18.7:
--------------------
  * simplify call to menuinst.install()
  * add menuinst as dependency on Windows
  * add ROOT_PREFIX to post-link (and pre_unlink) environment


2015-11-19   3.18.6:
--------------------
  * improve conda clean when user lacks permissions, #1807
  * make show_channel_urls default to True, #1771
  * cleaner write tests, #1735
  * fix documentation, #1709
  * improve conda clean when directories don't exist, #1808


2015-11-11   3.18.5:
--------------------
  * fix bad menuinst exception handling, #1798
  * add workaround for unresolved dependencies on Windows


2015-11-09   3.18.4:
--------------------
  * allow explicit file to contain MD5 hashsums
  * add --md5 option to "conda list --explicit"
  * stop infinite recursion during certain resolve operations, #1749
  * add dependencies even if strictness == 3, #1766


2015-10-15   3.18.3:
--------------------
  * added a pruning step for more efficient solves, #1702
  * disallow conda-env to be installed into non-root environment
  * improve error output for bad command input, #1706
  * pass env name and setup cmd to menuinst, #1699


2015-10-12   3.18.2:
--------------------
  * add "conda list --explicit" which contains the URLs of all conda packages
    to be installed, and can used with the install/create --file option, #1688
  * fix a potential issue in conda clean
  * avoid issues with LookupErrors when updating Python in the root
    environment on Windows
  * don't fetch the index from the network with conda remove
  * when installing conda packages directly, "conda install <pkg>.tar.bz2",
    unlink any installed package with that name (not just the installed one)
  * allow menu items to be installed in non-root env, #1692


2015-09-28   3.18.1:
--------------------
  * fix: removed reference to win_ignore_root in plan module


2015-09-28   3.18.0:
--------------------
  * allow Python to be updated in root environment on Windows, #1657
  * add defaults to specs after getting pinned specs (allows to pin a
    different version of Python than what is installed)
  * show what older versions are in the solutions in the resolve debug log
  * fix some issues with Python 3.5
  * respect --no-deps when installing from .tar or .tar.bz2
  * avoid infinite recursion with NoPackagesFound and conda update --all --file
  * fix conda update --file
  * toposort: Added special case to remove 'pip' dependency from 'python'
  * show dotlog messages during hint generation with --debug
  * disable the max_only heuristic during hint generation
  * new version comparison algorithm, which consistently compares any version
    string, and better handles version strings using things like alpha, beta,
    rc, post, and dev. This should remove any inconsistent version comparison
    that would lead to conda installing an incorrect version.
  * use the trash in rm_rf, meaning more things will get the benefit of the
    trash system on Windows
  * add the ability to pass the --file argument multiple times
  * add conda upgrade alias for conda update
  * add update_dependencies condarc option and --update-deps/--no-update-deps
    command line flags
  * allow specs with conda update --all
  * add --show-channel-urls and --no-show-channel-urls command line options
  * add always_copy condarc option
  * conda clean properly handles multiple envs directories. This breaks
    backwards compatibility with some of the --json output. Some of the old
    --json keys are kept for backwards compatibility.


2015-09-11   3.17.0:
--------------------
  * add windows_forward_slashes option to walk_prefix(), see #1513
  * add ability to set CONDA_FORCE_32BIT environment variable, it should
    should only be used when running conda-build, #1555
  * add config option to makes the python dependency on pip optional, #1577
  * fix an UnboundLocalError
  * print note about pinned specs in no packages found error
  * allow wildcards in AND-connected version specs
  * print pinned specs to the debug log
  * fix conda create --clone with create_default_packages
  * give a better error when a proxy isn't found for a given scheme
  * enable running 'conda run' in offline mode
  * fix issue where hardlinked cache contents were being overwritten
  * correctly skip packages whose dependencies can't be found with conda
    update --all
  * use clearer terminology in -m help text.
  * use splitlines to break up multiple lines throughout the codebase
  * fix AttributeError with SSLError


2015-08-10   3.16.0:
--------------------
  * rename binstar -> anaconda, see #1458
  * fix --use-local when the conda-bld directory doesn't exist
  * fixed --offline option when using "conda create --clone", see #1487
  * don't mask recursion depth errors
  * add conda search --reverse-dependency
  * check whether hardlinking is available before linking when
    using "python install.py --link" directly, see #1490
  * don't exit nonzero when installing a package with no dependencies
  * check which features are installed in an environment via track_features,
    not features
  * set the verify flag directly on CondaSession (fixes conda skeleton not
    respecting the ssl_verify option)


2015-07-23   3.15.1:
--------------------
  * fix conda with older versions of argcomplete
  * restore the --force-pscheck option as a no-op for backwards
    compatibility


2015-07-22   3.15.0:
--------------------
  * sort the output of conda info package correctly
  * enable tab completion of conda command extensions using
    argcomplete. Command extensions that import conda should use
    conda.cli.conda_argparse.ArgumentParser instead of
    argparse.ArgumentParser. Otherwise, they should enable argcomplete
    completion manually.
  * allow psutil and pycosat to be updated in the root environment on Windows
  * remove all mentions of pscheck. The --force-pscheck flag has been removed.
  * added support for S3 channels
  * fix color issues from pip in conda list on Windows
  * add support for other machine types on Linux, in particular ppc64le
  * add non_x86_linux_machines set to config module
  * allow ssl_verify to accept strings in addition to boolean values in condarc
  * enable --set to work with both boolean and string values


2015-06-29   3.14.1:
--------------------
  * make use of Crypto.Signature.PKCS1_PSS module, see #1388
  * note when features are being used in the unsatisfiable hint


2015-06-16   3.14.0:
--------------------
  * add ability to verify signed packages, see #1343 (and conda-build #430)
  * fix issue when trying to add 'pip' dependency to old python packages
  * provide option "conda info --unsafe-channels" for getting unobscured
    channel list, #1374


2015-06-04   3.13.0:
--------------------
  * avoid the Windows file lock by moving files to a trash directory, #1133
  * handle env dirs not existing in the Environments completer
  * rename binstar.org -> anaconda.org, see #1348
  * speed up 'source activate' by ~40%


2015-05-05   3.12.0:
--------------------
  * correctly allow conda to update itself
  * print which file leads to the "unable to remove file" error on Windows
  * add support for the no_proxy environment variable, #1171
  * add a much faster hint generation for unsatisfiable packages, which is now
    always enabled (previously it would not run if there were more than ten
    specs). The new hint only gives one set of conflicting packages, rather
    than all sets, so multiple passes may be necessary to fix such issues
  * conda extensions that import conda should use
    conda.cli.conda_argparser.ArgumentParser instead of
    argparse.ArgumentParser to conform to the conda help guidelines (e.g., all
    help messages should be capitalized with periods, and the options should
    be preceded by "Options:" for the sake of help2man).
  * add confirmation dialog to conda remove. Fixes conda remove --dry-run.


2015-04-22   3.11.0:
--------------------
  * fix issue where forced update on Windows could cause a package to break
  * remove detection of running processes that might conflict
  * deprecate --force-pscheck (now a no-op argument)
  * make conda search --outdated --names-only work, fixes #1252
  * handle the history file not having read or write permissions better
  * make multiple package resolutions warning easier to read
  * add --full-name to conda list
  * improvements to command help


2015-04-06   3.10.1:
--------------------
  * fix logic in @memoized for unhashable args
  * restored json cache of repodata, see #1249
  * hide binstar tokens in conda info --json
  * handle CIO_TEST='2 '
  * always find the solution with minimal number of packages, even if there
    are many solutions
  * allow comments at the end of the line in requirement files
  * don't update the progressbar until after the item is finished running
  * add conda/<version> to HTTP header User-Agent string


2015-03-12   3.10.0:
--------------------
  * change default repo urls to be https
  * add --offline to conda search
  * add --names-only and --full-name to conda search
  * add tab completion for packages to conda search


2015-02-24   3.9.1:
-------------------
  * pscheck: check for processes in the current environment, see #1157
  * don't write to the history file if nothing has changed, see #1148
  * conda update --all installs packages without version restrictions (except
    for Python), see #1138
  * conda update --all ignores the anaconda metapackage, see #1138
  * use forward slashes for file urls on Windows
  * don't symlink conda in the root environment from activate
  * use the correct package name in the progress bar info
  * use json progress bars for unsatisfiable dependencies hints
  * don't let requests decode gz files when downloaded


2015-02-16   3.9.0:
-------------------
  * remove (de)activation scripts from conda, those are now in conda-env
  * pip is now always added as a Python dependency
  * allow conda to be installed into environments which start with _
  * add argcomplete tab completion for environments with the -n flag, and for
    package names with install, update, create, and remove


2015-02-03   3.8.4:
-------------------
  * copy (de)activate scripts from conda-env
  * Add noarch (sub) directory support


2015-01-28   3.8.3:
-------------------
  * simplified how ROOT_PREFIX is obtained in (de)activate


2015-01-27   3.8.2:
-------------------
  * add conda clean --source-cache to clean the conda build source caches
  * add missing quotes in (de)activate.bat, fixes problem in Windows when
    conda is installed into a directory with spaces
  * fix conda install --copy


2015-01-23   3.8.1:
-------------------
  * add missing utf-8 decoding, fixes Python 3 bug when icondata to json file


2015-01-22   3.8.0:
-------------------
  * move active script into conda-env, which is now a new dependency
  * load the channel urls in the correct order when using concurrent.futures
  * add optional 'icondata' key to json files in conda-meta directory, which
    contain the base64 encoded png file or the icon
  * remove a debug print statement


2014-12-18   3.7.4:
-------------------
  * add --offline option to install, create, update and remove commands, and
    also add ability to set "offline: True" in condarc file
  * add conda uninstall as alias for conda remove
  * add conda info --root
  * add conda.pip module
  * fix CONDARC pointing to non-existing file, closes issue #961
  * make update -f work if the package is already up-to-date
  * fix possible TypeError when printing an error message
  * link packages in topologically sorted order (so that pre-link scripts can
    assume that the dependencies are installed)
  * add --copy flag to install
  * prevent the progressbar from crashing conda when fetching in some
    situations


2014-11-05   3.7.3:
-------------------
  * conda install from a local conda package (or a tar fill which
    contains conda packages), will now also install the dependencies
    listed by the installed packages.
  * add SOURCE_DIR environment variable in pre-link subprocess
  * record all created environments in ~/.conda/environments.txt


2014-10-31   3.7.2:
-------------------
  * only show the binstar install message once
  * print the fetching repodata dot after the repodata is fetched
  * write the install and remove specs to the history file
  * add '-y' as an alias to '--yes'
  * the `--file` option to conda config now defaults to
    os.environ.get('CONDARC')
  * some improvements to documentation (--help output)
  * add user_rc_path and sys_rc_path to conda info --json
  * cache the proxy username and password
  * avoid warning about conda in pscheck
  * make ~/.conda/envs the first user envs dir


2014-10-07   3.7.1:
-------------------
  * improve error message for forgetting to use source with activate and
    deactivate, see issue #601
  * don't allow to remove the current environment, see issue #639
  * don't fail if binstar_client can't be imported for other reasons,
    see issue #925
  * allow spaces to be contained in conda run
  * only show the conda install binstar hint if binstar is not installed
  * conda info package_spec now gives detailed info on packages. conda info
    path has been removed, as it is duplicated by conda package -w path.


2014-09-19   3.7.0:
-------------------
  * faster algorithm for --alt-hint
  * don't allow channel_alias with allow_other_channels: false if it is set in
    the system .condarc
  * don't show long "no packages found" error with update --all
  * automatically add the Binstar token to urls when the binstar client is
    installed and logged in
  * carefully avoid showing the binstar token or writing it to a file
  * be more careful in conda config about keys that are the wrong type
  * don't expect directories starting with conda- to be commands
  * no longer recommend to run conda init after pip installing conda. A pip
    installed conda will now work without being initialized to create and
    manage other environments
  * the rm function on Windows now works around access denied errors
  * fix channel urls now showing with conda list with show_channel_urls set to
    true


2014-09-08   3.6.4:
-------------------
  * fix removing packages that aren't in the channels any more
  * Pretties output for --alt-hint


2014-09-04   3.6.3:
-------------------
  * skip packages that can't be found with update --all
  * add --use-local to search and remove
  * allow --use-local to be used along with -c (--channels) and
    --override-channels. --override-channels now requires either -c or
    --use-local
  * allow paths in has_prefix to be quoted, to allow for spaces in paths on
    Windows
  * retain Unix style path separators for prefixes in has_prefix on
    Windows (if the placeholder path uses /, replace it with a path that uses
    /, not \)
  * fix bug in --use-local due to API changes in conda-build
  * include user site directories in conda info -s
  * make binary has_prefix replacement work with spaces after the prefix
  * make binary has_prefix replacement replace multiple occurrences of the
    placeholder in the same null-terminated string
  * don't show packages from other platforms as installed or cached in conda
    search
  * be more careful about not warning about conda itself in pscheck
  * Use a progress bar for the unsatisfiable packages hint generation
  * Don't use TemporaryFile in try_write, as it is too slow when it fails
  * Ignore InsecureRequestWarning when ssl_verify is False
  * conda remove removes features tracked by removed packages in
    track_features


2014-08-20   3.6.2:
-------------------
  * add --use-index-cache to conda remove
  * fix a bug where features (like mkl) would be selected incorrectly
  * use concurrent.future.ThreadPool to fetch package metadata asynchronously
    in Python 3.
  * do the retries in rm_rf on every platform
  * use a higher cutoff for package name misspellings
  * allow changing default channels in "system" .condarc


2014-08-13   3.6.1:
-------------------
  * add retries to download in fetch module
  * improved error messages for missing packages
  * more robust rm_rf on Windows
  * print multiline help for subcommands correctly


2014-08-11   3.6.0:
-------------------
  * correctly check if a package can be hard-linked if it isn't extracted yet
  * change how the package plan is printed to better show what is new,
    updated, and downgraded
  * use suggest_normalized_version in the resolve module. Now versions like
    1.0alpha that are not directly recognized by verlib's NormalizedVersion
    are supported better
  * conda run command, to run apps and commands from packages
  * more complete --json API. Every conda command should fully support --json
    output now.
  * show the conda_build and requests versions in conda info
  * include packages from setup.py develop in conda list (with use_pip)
  * raise a warning instead of dying when the history file is invalid
  * use urllib.quote on the proxy password
  * make conda search --outdated --canonical work
  * pin the Python version during conda init
  * fix some metadata that is written for Python during conda init
  * allow comments in a pinned file
  * allow installing and updating menuinst on Windows
  * allow conda create with both --file and listed packages
  * better handling of some nonexistent packages
  * fix command line flags in conda package
  * fix a bug in the ftp adapter


2014-06-10   3.5.5:
-------------------
  * remove another instance pycosat version detection, which fails on
    Windows, see issue #761


2014-06-10   3.5.4:
-------------------
  * remove pycosat version detection, which fails on Windows, see issue #761


2014-06-09   3.5.3:
-------------------
  * fix conda update to correctly not install packages that are already
    up-to-date
  * always fail with connection error in download
  * the package resolution is now much faster and uses less memory
  * add ssl_verify option in condarc to allow ignoring SSL certificate
    verification, see issue #737


2014-05-27   3.5.2:
-------------------
  * fix bug in activate.bat and deactivate.bat on Windows


2014-05-26   3.5.1:
-------------------
  * fix proxy support - conda now prompts for proxy username and password
    again
  * fix activate.bat on Windows with spaces in the path
  * update optional psutil dependency was updated to psutil 2.0 or higher


2014-05-15   3.5.0:
-------------------
  * replace use of urllib2 with requests. requests is now a hard dependency of
    conda.
  * add ability to only allow system-wise specified channels
  * hide binstar from output of conda info


2014-05-05   3.4.3:
-------------------
  * allow prefix replacement in binary files, see issue #710
  * check if creating hard link is possible and otherwise copy,
    during install
  * allow circular dependencies


2014-04-21   3.4.2:
-------------------
  * conda clean --lock: skip directories that don't exist, fixes #648
  * fixed empty history file causing crash, issue #644
  * remove timezone information from history file, fixes issue #651
  * fix PackagesNotFound error for missing recursive dependencies
  * change the default for adding cache from the local package cache -
    known is now the default and the option to use index metadata from the
    local package cache is --unknown
  * add --alt-hint as a method to get an alternate form of a hint for
    unsatisfiable packages
  * add conda package --ls-files to list files in a package
  * add ability to pin specs in an environment. To pin a spec, add a file
    called pinned to the environment's conda-meta directory with the specs to
    pin. Pinned specs are always kept installed, unless the --no-pin flag is
    used.
  * fix keyboard interrupting of external commands. Now keyboard interupting
    conda build correctly removes the lock file
  * add no_link ability to conda, see issue #678


2014-04-07   3.4.1:
-------------------
  * always use a pkgs cache directory associated with an envs directory, even
    when using -p option with an arbitrary a prefix which is not inside an
    envs dir
  * add setting of PYTHONHOME to conda info --system
  * skip packages with bad metadata


2014-04-02   3.4.0:
-------------------
  * added revision history to each environment:
      - conda list --revisions
      - conda install --revision
      - log is stored in conda-meta/history
  * allow parsing pip-style requirement files with --file option and in command
    line arguments, e.g. conda install 'numpy>=1.7', issue #624
  * fix error message for --file option when file does not exist
  * allow DEFAULTS in CONDA_ENVS_PATH, which expands to the defaults settings,
    including the condarc file
  * don't install a package with a feature (like mkl) unless it is
    specifically requested (i.e., that feature is already enabled in that
    environment)
  * add ability to show channel URLs when displaying what is going to be
    downloaded by setting "show_channel_urls: True" in condarc
  * fix the --quiet option
  * skip packages that have dependencies that can't be found


2014-03-24   3.3.2:
-------------------
  * fix the --file option
  * check install arguments before fetching metadata
  * fix a printing glitch with the progress bars
  * give a better error message for conda clean with no arguments
  * don't include unknown packages when searching another platform


2014-03-19   3.3.1:
-------------------
  * Fix setting of PS1 in activate.
  * Add conda update --all.
  * Allow setting CONDARC=' ' to use no condarc.
  * Add conda clean --packages.
  * Don't include bin/conda, bin/activate, or bin/deactivate in conda
    package.


2014-03-18   3.3.0:
-------------------
  * allow new package specification, i.e. ==, >=, >, <=, <, != separated
    by ',' for example: >=2.3,<3.0
  * add ability to disable self update of conda, by setting
    "self_update: False" in .condarc
  * Try installing packages using the old way of just installing the maximum
    versions of things first. This provides a major speedup of solving the
    package specifications in the cases where this scheme works.
  * Don't include python=3.3 in the specs automatically for the Python 3
    version of conda.  This allows you to do "conda create -n env package" for
    a package that only has a Python 2 version without specifying
    "python=2". This change has no effect in Python 2.
  * Automatically put symlinks to conda, activate, and deactivate in each
    environment on Unix.
  * On Unix, activate and deactivate now remove the root environment from the
    PATH. This should prevent "bleed through" issues with commands not
    installed in the activated environment but that are installed in the root
    environment. If you have "setup.py develop" installed conda on Unix, you
    should run this command again, as the activate and deactivate scripts have
    changed.
  * Begin work to support Python 3.4.
  * Fix a bug in version comparison
  * Fix usage of sys.stdout and sys.stderr in environments like pythonw on
    Windows where they are nonstandard file descriptors.


2014-03-12   3.2.1:
-------------------
  * fix installing packages with irrational versions
  * fix installation in the api
  * use a logging handler to print the dots


2014-03-11   3.2.0:
-------------------
  * print dots to the screen for progress
  * move logic functions from resolve to logic module


2014-03-07   3.2.0a1:
---------------------
  * conda now uses pseudo-boolean constraints in the SAT solver. This allows
    it to search for all versions at once, rather than only the latest (issue
    #491).
  * Conda contains a brand new logic submodule for converting pseudo-boolean
    constraints into SAT clauses.


2014-03-07   3.1.1:
-------------------
  * check if directory exists, fixed issue #591


2014-03-07   3.1.0:
-------------------
  * local packages in cache are now added to the index, this may be disabled
    by using the --known option, which only makes conda use index metadata
    from the known remote channels
  * add --use-index-cache option to enable using cache of channel index files
  * fix ownership of files when installing as root on Linux
  * conda search: add '.' symbol for extracted (cached) packages


2014-02-20   3.0.6:
-------------------
  * fix 'conda update' taking build number into account


2014-02-17   3.0.5:
-------------------
  * allow packages from create_default_packages to be overridden from the
    command line
  * fixed typo install.py, issue #566
  * try to prevent accidentally installing into a non-root conda environment


2014-02-14   3.0.4:
-------------------
  * conda update: don't try to update packages that are already up-to-date


2014-02-06   3.0.3:
-------------------
  * improve the speed of clean --lock
  * some fixes to conda config
  * more tests added
  * choose the first solution rather than the last when there are more than
    one, since this is more likely to be the one you want.


2014-02-03   3.0.2:
-------------------
  * fix detection of prefix being writable


2014-01-31   3.0.1:
-------------------
  * bug: not having track_features in condarc now uses default again
  * improved test suite
  * remove numpy version being treated special in plan module
  * if the post-link.(bat|sh) fails, don't treat it as though it installed,
    i.e. it is not added to conda-meta
  * fix activate if CONDA_DEFAULT_ENV is invalid
  * fix conda config --get to work with list keys again
  * print the total download size
  * fix a bug that was preventing conda from working in Python 3
  * add ability to run pre-link script, issue #548


2014-01-24   3.0.0:
-------------------
  * removed build, convert, index, and skeleton commands, which are now
    part of the conda-build project: https://github.com/conda/conda-build
  * limited pip integration to `conda list`, that means
    `conda install` no longer calls `pip install` # !!!
  * add ability to call sub-commands named 'conda-x'
  * The -c flag to conda search is now shorthand for --channel, not
    --canonical (this is to be consistent with other conda commands)
  * allow changing location of .condarc file using the CONDARC environment
    variable
  * conda search now shows the channel that the package comes from
  * conda search has a new --platform flag for searching for packages in other
    platforms.
  * remove condarc warnings: issue #526#issuecomment-33195012


2014-01-17   2.3.1:
-------------------
  * add ability create info/no_softlink
  * add conda convert command to convert non-platform-dependent packages from
    one platform to another (experimental)
  * unify create, install, and update code. This adds many features to create
    and update that were previously only available to install. A backwards
    incompatible change is that conda create -f now means --force, not
    --file.


2014-01-16   2.3.0:
-------------------
  * automatically prepend http://conda.binstar.org/ (or the value of
    channel_alias in the .condarc file) to channels whenever the
    channel is not a URL or the word 'defaults or 'system'
  * recipes made with the skeleton pypi command will use setuptools instead of
    distribute
  * re-work the setuptools dependency and entry_point logic so that
    non console_script entry_points for packages with a dependency on
    setuptools will get correct build script with conda skeleton pypi
  * add -m, --mkdir option to conda install
  * add ability to disable soft-linking


2014-01-06   2.2.8:
-------------------
  * add check for chrpath (on Linux) before build is started, see issue #469
  * conda build: fixed ELF headers not being recognized on Python 3
  * fixed issues: #467, #476


2014-01-02   2.2.7:
-------------------
  * fixed bug in conda build related to lchmod not being available on all
    platforms


2013-12-31   2.2.6:
-------------------
  * fix test section for automatic recipe creation from pypi
    using --build-recipe
  * minor Py3k fixes for conda build on Linux
  * copy symlinks as symlinks, issue #437
  * fix explicit install (e.g. from output of `conda list -e`) in root env
  * add pyyaml to the list of packages which can not be removed from root
    environment
  * fixed minor issues: #365, #453


2013-12-17   2.2.5:
-------------------
  * conda build: move broken packages to conda-bld/broken
  * conda config: automatically add the 'defaults' channel
  * conda build: improve error handling for invalid recipe directory
  * add ability to set build string, issue #425
  * fix LD_RUN_PATH not being set on Linux under Python 3,
    see issue #427, thanks peter1000


2013-12-10   2.2.4:
-------------------
  * add support for execution with the -m switch (issue #398), i.e. you
    can execute conda also as: python -m conda
  * add a deactivate script for windows
  * conda build adds .pth-file when it encounters an egg (TODO)
  * add ability to preserve egg directory when building using
        build/preserve_egg_dir: True
  * allow track_features in ~/.condarc
  * Allow arbitrary source, issue #405
  * fixed minor issues: #393, #402, #409, #413


2013-12-03   2.2.3:
-------------------
  * add "foreign mode", i.e. disallow install of certain packages when
    using a "foreign" Python, such as the system Python
  * remove activate/deactivate from source tarball created by sdist.sh,
    in order to not overwrite activate script from virtualenvwrapper


2013-11-27   2.2.2:
-------------------
  * remove ARCH environment variable for being able to change architecture
  * add PKG_NAME, PKG_VERSION to environment when running build.sh,
    .<name>-post-link.sh and .<name>-pre-unlink.sh


2013-11-15   2.2.1:
-------------------
  * minor fixes related to make conda pip installable
  * generated conda meta-data missing 'files' key, fixed issue #357


2013-11-14   2.2.0:
-------------------
  * add conda init command, to allow installing conda via pip
  * fix prefix being replaced by placeholder after conda build on Unix
  * add 'use_pip' to condarc configuration file
  * fixed activate on Windows to set CONDA_DEFAULT_ENV
  * allow setting "always_yes: True" in condarc file, which implies always
    using the --yes option whenever asked to proceed


2013-11-07   2.1.0:
-------------------
  * fix rm_egg_dirs so that the .egg_info file can be a zip file
  * improve integration with pip
      * conda list now shows pip installed packages
      * conda install will try to install via "pip install" if no
        conda package is available (unless --no-pip is provided)
      * conda build has a new --build-recipe option which
        will create a recipe (stored in <root>/conda-recipes) from pypi
        then build a conda package (and install it)
      * pip list and pip install only happen if pip is installed
  * enhance the locking mechanism so that conda can call itself in the same
    process.


2013-11-04   2.0.4:
-------------------
  * ensure lowercase name when generating package info, fixed issue #329
  * on Windows, handle the .nonadmin files


2013-10-28   2.0.3:
-------------------
  * update bundle format
  * fix bug when displaying packages to be downloaded (thanks Crystal)


2013-10-27   2.0.2:
-------------------
  * add --index-cache option to clean command, see issue #321
  * use RPATH (instead of RUNPATH) when building packages on Linux


2013-10-23   2.0.1:
-------------------
  * add --no-prompt option to conda skeleton pypi
  * add create_default_packages to condarc (and --no-default-packages option
    to create command)


2013-10-01   2.0.0:
-------------------
  * added user/root mode and ability to soft-link across filesystems
  * added create --clone option for copying local environments
  * fixed behavior when installing into an environment which does not
    exist yet, i.e. an error occurs
  * fixed install --no-deps option
  * added --export option to list command
  * allow building of packages in "user mode"
  * regular environment locations now used for build and test
  * add ability to disallow specification names
  * add ability to read help messages from a file when install location is RO
  * restore backwards compatibility of share/clone for conda-api
  * add new conda bundle command and format
  * pass ARCH environment variable to build scripts
  * added progress bar to source download for conda build, issue #230
  * added ability to use url instead of local file to conda install --file
    and conda create --file options


2013-09-06   1.9.1:
-------------------
  * fix bug in new caching of repodata index


2013-09-05   1.9.0:
-------------------
  * add caching of repodata index
  * add activate command on Windows
  * add conda package --which option, closes issue 163
  * add ability to install file which contains multiple packages, issue 256
  * move conda share functionality to conda package --share
  * update documentation
  * improve error messages when external dependencies are unavailable
  * add implementation for issue 194: post-link or pre-unlink may append
    to a special file ${PREFIX}/.messages.txt for messages, which is display
    to the user's console after conda completes all actions
  * add conda search --outdated option, which lists only installed packages
    for which newer versions are available
  * fixed numerous Py3k issues, in particular with the build command


2013-08-16   1.8.2:
-------------------
  * add conda build --check option
  * add conda clean --lock option
  * fixed error in recipe causing conda traceback, issue 158
  * fixes conda build error in Python 3, issue 238
  * improve error message when test command fails, as well as issue 229
  * disable Python (and other packages which are used by conda itself)
    to be updated in root environment on Windows
  * simplified locking, in particular locking should never crash conda
    when files cannot be created due to permission problems


2013-08-07   1.8.1:
-------------------
  * fixed conda update for no arguments, issue 237
  * fix setting prefix before calling should_do_win_subprocess()
    part of issue 235
  * add basic subversion support when building
  * add --output option to conda build


2013-07-31   1.8.0:
-------------------
  * add Python 3 support (thanks almarklein)
  * add Mercurial support when building from source (thanks delicb)
  * allow Python (and other packages which are used by conda itself)
    to be updated in root environment on Windows
  * add conda config command
  * add conda clean command
  * removed the conda pip command
  * improve locking to be finer grained
  * made activate/deactivate work with zsh (thanks to mika-fischer)
  * allow conda build to take tarballs containing a recipe as arguments
  * add PKG_CONFIG_PATH to build environment variables
  * fix entry point scripts pointing to wrong python when building Python 3
    packages
  * allow source/sha1 in meta.yaml, issue 196
  * more informative message when there are unsatisfiable package
    specifications
  * ability to set the proxy urls in condarc
  * conda build asks to upload to binstar. This can also be configured by
    changing binstar_upload in condarc.
  * basic tab completion if the argcomplete package is installed and eval
    "$(register-python-argcomplete conda)" is added to the bash profile.


2013-07-02   1.7.2:
-------------------
  * fixed conda update when packages include a post-link step which was
    caused by subprocess being lazily imported, fixed by 0d0b860
  * improve error message when 'chrpath' or 'patch' is not installed and
    needed by build framework
  * fixed sharing/cloning being broken (issue 179)
  * add the string LOCKERROR to the conda lock error message


2013-06-21   1.7.1:
-------------------
  * fix "executable" not being found on Windows when ending with .bat when
    launching application
  * give a better error message from when a repository does not exist


2013-06-20   1.7.0:
-------------------
  * allow ${PREFIX} in app_entry
  * add binstar upload information after conda build finishes


2013-06-20   1.7.0a2:
---------------------
  * add global conda lock file for only allowing one instance of conda
    to run at the same time
  * add conda skeleton command to create recipes from PyPI
  * add ability to run post-link and pre-unlink script


2013-06-13   1.7.0a1:
---------------------
  * add ability to build conda packages from "recipes", using the conda build
    command, for some examples, see:
    https://github.com/ContinuumIO/conda-recipes
  * fixed bug in conda install --force
  * conda update command no longer uses anaconda as default package name
  * add proxy support
  * added application API to conda.api module
  * add -c/--channel and --override-channels flags (issue 121).
  * add default and system meta-channels, for use in .condarc and with -c
    (issue 122).
  * fixed ability to install ipython=0.13.0 (issue 130)


2013-06-05   1.6.0:
-------------------
  * update package command to reflect changes in repodata
  * fixed refactoring bugs in share/clone
  * warn when anaconda processes are running on install in Windows (should
    fix most permissions errors on Windows)


2013-05-31   1.6.0rc2:
----------------------
  * conda with no arguments now prints help text (issue 111)
  * don't allow removing conda from root environment
  * conda update python does no longer update to Python 3, also ensure that
    conda itself is always installed into the root environment (issue 110)


2013-05-30   1.6.0rc1:
----------------------
  * major internal refactoring
  * use new "depends" key in repodata
  * uses pycosat to solve constraints more efficiently
  * add hard-linking on Windows
  * fixed linking across filesystems (issue 103)
  * add conda remove --features option
  * added more tests, in particular for new dependency resolver
  * add internal DSL to perform install actions
  * add package size to download preview
  * add conda install --force and --no-deps options
  * fixed conda help command
  * add conda remove --all option for removing entire environment
  * fixed source activate on systems where sourcing a gives "bash" as $0
  * add information about installed versions to conda search command
  * removed known "locations"
  * add output about installed packages when update and install do nothing
  * changed default when prompted for y/n in CLI to yes


2013-04-29   1.5.2:
-------------------
  * fixed issue 59: bad error message when pkgs dir is not writable


2013-04-19   1.5.1:
-------------------
  * fixed issue 71 and (73 duplicate): not being able to install packages
    starting with conda (such as 'conda-api')
  * fixed issue 69 (not being able to update Python / NumPy)
  * fixed issue 76 (cannot install mkl on OSX)


2013-03-22   1.5.0:
-------------------
  * add conda share and clone commands
  * add (hidden) --output-json option to clone, share and info commands
    to support the conda-api package
  * add repo sub-directory type 'linux-armv6l'


2013-03-12   1.4.6:
-------------------
  * fixed channel selection (issue #56)


2013-03-11   1.4.5:
-------------------
  * fix issue #53 with install for meta packages
  * add -q/--quiet option to update command


2013-03-09   1.4.4:
-------------------
  * use numpy 1.7 as default on all platfroms


2013-03-09   1.4.3:
-------------------
  * fixed bug in conda.builder.share.clone_bundle()


2013-03-08   1.4.2:
-------------------
  * feature selection fix for update
  * Windows: don't allow linking or unlinking python from the root
             environment because the file lock, see issue #42


2013-03-07   1.4.1:
-------------------
  * fix some feature selection bugs
  * never exit in activate and deactivate
  * improve help and error messages


2013-03-05   1.4.0:
-------------------
  * fixed conda pip NAME==VERSION
  * added conda info --license option
  * add source activate and deactivate commands
  * rename the old activate and deactivate to link and unlink
  * add ability for environments to track "features"
  * add ability to distinguish conda build packages from Anaconda
    packages by adding a "file_hash" meta-data field in info/index.json
  * add conda.builder.share module


2013-02-05   1.3.5:
-------------------
  * fixed detecting untracked files on Windows
  * removed backwards compatibility to conda 1.0 version


2013-01-28   1.3.4:
-------------------
  * fixed conda installing itself into environments (issue #10)
  * fixed non-existing channels being silently ignored (issue #12)
  * fixed trailing slash in ~/.condarc file cause crash (issue #13)
  * fixed conda list not working when ~/.condarc is missing (issue #14)
  * fixed conda install not working for Python 2.6 environment (issue #17)
  * added simple first cut implementation of remove command (issue #11)
  * pip, build commands: only package up new untracked files
  * allow a system-wide <sys.prefix>/.condarc (~/.condarc takes precedence)
  * only add pro channel is no condarc file exists (and license is valid)


2013-01-23   1.3.3:
-------------------
  * fix conda create not filtering channels correctly
  * remove (hidden) --test and --testgui options


2013-01-23   1.3.2:
-------------------
  * fix deactivation of packages with same build number
    note that conda upgrade did not suffer from this problem, as was using
    separate logic


2013-01-22   1.3.1:
-------------------
  * fix bug in conda update not installing new dependencies


2013-01-22   1.3.0:
-------------------
  * added conda package command
  * added conda index command
  * added -c, --canonical option to list and search commands
  * fixed conda --version on Windows
  * add this changelog


2012-11-21   1.2.1:
-------------------
  * remove ambiguity from conda update command


2012-11-20   1.2.0:
-------------------
  * "conda upgrade" now updates from AnacondaCE to Anaconda (removed
    upgrade2pro
  * add versioneer


2012-11-13   1.1.0:
-------------------
  * Many new features implemented by Bryan


2012-09-06   1.0.0:
-------------------
  * initial release<|MERGE_RESOLUTION|>--- conflicted
+++ resolved
@@ -1,4 +1,3 @@
-<<<<<<< HEAD
 ## 4.4.0 (unreleased)
 
 ### Recommended change to enable conda in your shell
@@ -250,10 +249,7 @@
 * resolve #6431 always add env_vars to info_dict (4.4.0rc3) (#6436)
 
 
-## 4.3.31 (unreleased)
-=======
 ## 4.3.31 (2017-12-15)
->>>>>>> d75d6a6a
 
 ### Improvements
 * add delete_trash to conda_env create (#6299)
