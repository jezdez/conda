--- conflicted
+++ resolved
@@ -1,9 +1,9 @@
-<<<<<<< HEAD
 ## 4.4.10 (unreleased)
 
 ### Bug Fixes
 * fix #6837 require at least futures 3.0.0 (#6855)
 * fix #6852 ensure temporary path is writable (#6856)
+* fix #6833 improve feature mismatch metric (via 4.3.34 #6853)
 
 
 ## 4.4.9 (2018-02-06)
@@ -400,12 +400,12 @@
 * resolve #6431 always add env_vars to info_dict (4.4.0rc3) (#6436)
 * move shell inside conda directory (4.4.0) (#6479)
 * remove dead code (4.4.0) (#6489)
-=======
+
+
 ## 4.3.34 (2018-02-09)
 
 ### Bug Fixes
 * fix #6833 improve feature mismatch metric (#6853)
->>>>>>> b6574387
 
 
 ## 4.3.33 (2018-01-24)
