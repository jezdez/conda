set_vars() {
    # Set global variables
    local arch
    case "$PYTHON_ARCH" in 32) arch=x86;; *) arch=x86_64;; esac
    case "$(uname -s)" in
        'Darwin')
            export MINICONDA_URL="https://repo.continuum.io/miniconda/Miniconda3-4.3.11-MacOSX-$arch.sh"
            export BIN_DIR="bin"
            export EXE_EXT=""
            export INSTALL_PREFIX=~/miniconda
            ;;
        'Linux')
            export MINICONDA_URL="https://repo.continuum.io/miniconda/Miniconda3-4.3.11-Linux-$arch.sh"
            export BIN_DIR="bin"
            export EXE_EXT=""
            export INSTALL_PREFIX=~/miniconda
            ;;
        CYGWIN*|MINGW*|MSYS*)
            export ON_WIN=true
            export MINICONDA_URL="https://repo.continuum.io/miniconda/Miniconda3-4.3.11-Windows-$arch.exe"
            export BIN_DIR="Scripts"
            export EXE_EXT=".exe"
            export INSTALL_PREFIX=/c/conda-root
            ;;
        *)  ;;
    esac

    if [ "$SUDO" = true ]; then
        export INSTALL_PREFIX=/usr/local
    fi

    if [ -n "$ON_WIN" ]; then
        export PYTHON_EXE="$INSTALL_PREFIX/python.exe"
        export CONDA_EXE="$INSTALL_PREFIX/Scripts/conda.exe"
    else
        export PYTHON_EXE="$INSTALL_PREFIX/bin/python"
        export CONDA_EXE="$INSTALL_PREFIX/bin/conda"
    fi

    if [ -z "$PYTHON_VERSION" ]; then
        echo "PYTHON_VERSION not set. Defaulting to PYTHON_VERSION=3.6"
        export PYTHON_VERSION=3.6
    fi

}


install_miniconda() {
    local prefix=${1:-$INSTALL_PREFIX}

    if ! [ -f "$prefix/$BIN_DIR/conda$EXE_EXT" ]; then
        if [ -n "$ON_WIN" ]; then
            local user_profile="$(cmd.exe /c "echo %USERPROFILE%")"
            if ! [ -f "$user_profile\miniconda.exe" ]; then
                curl -sSL $MINICONDA_URL -o "$user_profile\miniconda.exe"
            fi
            local install_prefix="$(cygpath --windows $prefix)"
            cmd.exe /c "start /wait \"\" %UserProfile%\miniconda.exe /InstallationType=JustMe /RegisterPython=0 /AddToPath=0 /S /D=$install_prefix"
        else
            if ! [ -f ~/miniconda.sh ]; then
                curl -sSL $MINICONDA_URL -o ~/miniconda.sh
            fi
            chmod +x ~/miniconda.sh
            mkdir -p $prefix
            ~/miniconda.sh -bfp $prefix
        fi
    fi
    "$prefix/$BIN_DIR/conda$EXE_EXT" info
}


remove_conda() {
    # requires $PYTHON_EXE

    local prefix=${1:-$INSTALL_PREFIX}
    local site_packages=$($PYTHON_EXE -c "from distutils.sysconfig import get_python_lib as g; print(g())")
    rm -rf \
       $prefix/$BIN_DIR/activate* \
       $prefix/$BIN_DIR/conda* \
       $prefix/$BIN_DIR/deactivate* \
       $prefix/etc/profile.d/conda.sh \
       $prefix/conda-meta/conda-*.json \
       $prefix/conda-meta/requests-*.json \
       $prefix/conda-meta/pyopenssl-*.json \
       $prefix/conda-meta/cryptography-*.json \
       $prefix/conda-meta/idna-*.json \
       $prefix/conda-meta/ruamel-*.json \
       $prefix/conda-meta/pycrypto-*.json \
       $prefix/conda-meta/pycosat-*.json \
       $site_packages/conda* \
       $site_packages/requests* \
       $site_packages/pyopenssl* \
       $site_packages/cryptography* \
       $site_packages/idna* \
       $site_packages/ruamel* \
       $site_packages/pycrypto* \
       $site_packages/pycosat*
    ls -al $site_packages
    hash -r
}


install_python() {
    local prefix=${1:-$INSTALL_PREFIX}
    local python_version=${2:-$PYTHON_VERSION}

    install_miniconda $prefix
    $prefix/$BIN_DIR/conda install -y -q python=$python_version setuptools pip
    remove_conda $prefix

    $PYTHON_EXE --version
    $prefix/$BIN_DIR/pip --version
}


install_conda_shell_scripts() {
    # requires BIN_DIR

    local prefix=${1:-$INSTALL_PREFIX}
    local src_dir=${2:-${SRC_DIR:-$PWD}}
    local symlink_scripts=${3:-1}

    local conda_exe="$prefix/$BIN_DIR/conda$EXE_EXT"

    local link_cmd
    case "$symlink_scripts" in 0|true) link_cmd="ln -sf";; *) link_cmd="cp";; esac

    mkdir -p "$prefix/etc/profile.d/"
    rm -f "$prefix/etc/profile.d/conda.sh"
    $link_cmd "$src_dir/shell/etc/profile.d/conda.sh" "$prefix/etc/profile.d/conda.sh"

    mkdir -p "$prefix/$BIN_DIR"

    # can't symlink activate and deactivate as written
    rm -f "$prefix/$BIN_DIR/activate"
    echo "#!/bin/sh" > "$prefix/$BIN_DIR/activate"
    echo "_CONDA_ROOT=\"$prefix\"" >> "$prefix/$BIN_DIR/activate"
    cat "$src_dir/shell/bin/activate" >> "$prefix/$BIN_DIR/activate"
    chmod +x "$prefix/$BIN_DIR/activate"

    rm -f "$prefix/$BIN_DIR/deactivate"
    echo "#!/bin/sh" > "$prefix/$BIN_DIR/deactivate"
    echo "_CONDA_ROOT=\"$prefix\"" >> "$prefix/$BIN_DIR/deactivate"
    cat "$src_dir/shell/bin/deactivate" >> "$prefix/$BIN_DIR/deactivate"
    chmod +x "$prefix/$BIN_DIR/deactivate"

    if [ -n "$ON_WIN" ]; then
        rm -f "$prefix/$BIN_DIR/activate.bat"
        $link_cmd "$src_dir/shell/Scripts/activate.bat" "$prefix/$BIN_DIR/activate.bat"

        rm -f $bin_dir/deactivate.bat
        $link_cmd "$src_dir/shell/Scripts/deactivate.bat" "$prefix/$BIN_DIR/deactivate.bat"

        mkdir -p "$prefix/Library/bin"
        rm -f "$prefix/Library/bin/conda.bat"
        # local win_conda_exe="$(cygpath --windows "$conda_exe")"
        # echo "@SET \"CONDA_EXE=$win_conda_exe\"" > "$prefix/Library/bin/conda.bat"
        cat "$src_dir/shell/Library/bin/conda.bat" >> "$prefix/Library/bin/conda.bat"
    fi

    mkdir -p "$prefix/etc/fish/conf.d/"
    rm -f "$prefix/etc/fish/conf.d/conda.fish"
    $link_cmd "$src_dir/shell/etc/fish/conf.d/conda.fish" "$prefix/etc/fish/conf.d/conda.fish"

    local sp_dir=$("$PYTHON_EXE" -c "from distutils.sysconfig import get_python_lib as g; print(g())")
    mkdir -p "$sp_dir/xonsh"
    rm -f "$sp_dir/xonsh/conda.xsh"
    echo "_CONDA_EXE = \"$CONDA_EXE\"" > "$sp_dir/xonsh/conda.xsh"
    cat "$src_dir/shell/conda.xsh" >> "$sp_dir/xonsh/conda.xsh"

}


make_conda_entrypoint() {
    local filepath="$1"
    local pythonpath="$2"
    local workingdir="$3"
    local function_import="$4"
    rm -f $filepath
	cat <<- EOF > $filepath
	#!$pythonpath
	if __name__ == '__main__':
	   import sys
	   sys.path.insert(0, '$workingdir')
	   $function_import
	   sys.exit(main())
	EOF
    chmod +x $filepath
    cat $filepath
}


install_conda_dev() {
    local prefix=${1:-$INSTALL_PREFIX}
    local src_dir=${2:-${SRC_DIR:-$PWD}}

    install_python $prefix

    $prefix/$BIN_DIR/pip install -r utils/requirements-test.txt

    if [ -n "$ON_WIN" ]; then
        $PYTHON_EXE utils/setup-testing.py develop  # this, just for the conda.exe and conda-env.exe file
        make_conda_entrypoint "$prefix/Scripts/conda-script.py" "$(cygpath -w "$PYTHON_EXE")" "$(cygpath -w "$src_dir")" "from conda.cli import main"
        make_conda_entrypoint "$prefix/Scripts/conda-env-script.py" "$(cygpath -w "$PYTHON_EXE")" "$(cygpath -w "$src_dir")" "from conda_env.cli.main import main"
    else
        $PYTHON_EXE setup.py develop
        make_conda_entrypoint "$CONDA_EXE" "$PYTHON_EXE" "$src_dir" "from conda.cli import main"
        make_conda_entrypoint "$prefix/bin/conda-env" "$PYTHON_EXE" "$src_dir" "from conda.cli import main"
    fi

    install_conda_shell_scripts "$prefix" "$src_dir" false  # "$([ -n "$ON_WIN" ] && echo false || echo true)"

    mkdir -p $prefix/conda-meta
    touch $prefix/conda-meta/history

    $CONDA_EXE info

    $CONDA_EXE config --set auto_update_conda false
}


install_conda_dev_usr_local() {
    sudo -E bash -c "source utils/functions.sh && install_conda_dev /usr/local"
    sudo chown -R root:root ./conda
    ls -al ./conda
}


install_conda_build() {
    local prefix=${1:-$INSTALL_PREFIX}

    install_conda_dev $prefix

    # install conda-build dependencies (runtime and test)
    $prefix/bin/conda install -y -q -c conda-forge perl pytest-xdist
    $prefix/bin/conda install -y -q \
        anaconda-client numpy \
        filelock jinja2 patchelf conda-verify contextlib2 pkginfo
    $prefix/bin/pip install pytest-catchlog pytest-mock

    $prefix/bin/conda config --set add_pip_as_python_dependency true

    # install conda-build
    git clone -b $CONDA_BUILD --single-branch --depth 100 https://github.com/conda/conda-build.git
    local site_packages=$($prefix/bin/python -c "from distutils.sysconfig import get_python_lib as g; print(g())")
    rm -rf $site_packages/conda_build
    pushd conda-build
    $prefix/bin/pip install --no-deps .
    popd

    git clone https://github.com/conda/conda_build_test_recipe.git

    $prefix/bin/conda info
}


set_test_vars() {
    local prefix=${1:-$INSTALL_PREFIX}

    export PYTEST_EXE="$prefix/$BIN_DIR/py.test"
    export PYTHON_MAJOR_VERSION=$($PYTHON_EXE -c "import sys; print(sys.version_info[0])")
    export TEST_PLATFORM=$($PYTHON_EXE -c "import sys; print('win' if sys.platform.startswith('win') else 'unix')")
    export PYTHONHASHSEED=$($PYTHON_EXE -c "import random as r; print(r.randint(0,4294967296))")

    export ADD_COV="--cov-report xml --cov-report term-missing --cov-append --cov conda"

}


conda_unit_test() {
    $PYTHON_EXE utils/setup-testing.py --version
    $PYTEST_EXE $ADD_COV -m "not integration and not installed"
}


conda_integration_test() {
    $PYTEST_EXE $ADD_COV -m "integration and not installed"
}


conda_activate_test() {
    # this hard-codes __version__ in conda/__init__.py to speed up tests
    if [ "$SUDO" = true ]; then
        sudo $PYTHON_EXE -m conda._vendor.auxlib.packaging conda
    else
        $PYTHON_EXE -m conda._vendor.auxlib.packaging conda
    fi

    $PYTHON_EXE -c "import conda; print(conda.__version__)"
    $CONDA_EXE info

    if [ -n "$ON_WIN" ]; then
        $PYTEST_EXE $ADD_COV -m "installed" --shell=bash.exe --shell=cmd.exe
    else
        $PYTEST_EXE $ADD_COV -m "installed" --shell=bash --shell=zsh  # --shell=dash
    fi

}


conda_build_smoke_test() {
    local prefix=${1:-$INSTALL_PREFIX}

    $prefix/$BIN_DIR/conda config --add channels conda-canary
    $prefix/$BIN_DIR/conda build conda.recipe
}


conda_build_test() {
    local prefix=${1:-$INSTALL_PREFIX}

    echo
    echo ">>>>>>>>>>>> running conda-build unit tests >>>>>>>>>>>>>>>>>>>>>"
    echo

    export PATH="$prefix/bin:$PATH"  # cheating
    conda info

    pushd conda-build

    # TODO: remove -k flag when conda/conda-build#1927 is merged
    $prefix/$BIN_DIR/python -m pytest --basetemp /tmp/cb -v --durations=20 -n 2 -m "not serial" tests \
        -k "not xattr"
    $prefix/$BIN_DIR/python -m pytest --basetemp /tmp/cb -v --durations=20 -n 0 -m "serial" tests
    popd
}


run_setup() {
    set -e
    set -x
    env | sort

    case "$(uname -s)" in
        'Darwin')
            install_conda_dev
            ;;
        'Linux')
            if [[ $FLAKE8 == true ]]; then
                pip install flake8
            elif [[ $SUDO == true ]]; then
                install_conda_dev_usr_local
            elif [[ -n $CONDA_BUILD ]]; then
                install_conda_build
            else
                install_conda_dev
            fi
            ;;
        CYGWIN*|MINGW*|MSYS*)
            install_conda_dev
            ;;
        *)  echo "setup not configured for $(uname -s)"
            return 1
            ;;
    esac

    set +e
    set +x
}


run_tests() {
    set -e
    if [ "$FLAKE8" = true ]; then
        flake8 --statistics
    elif [ -n "$CONDA_BUILD" ]; then
        # conda_build_smoke_test
        conda_build_test
    elif [ -n "$SHELL_INTEGRATION" ]; then
        conda_unit_test
        conda_activate_test
<<<<<<< HEAD
        pwd
        ls -al
        $INSTALL_PREFIX/$BIN_DIR/codecov --env PYTHON_VERSION
    else
        conda_unit_test
        conda_integration_test
        pwd
        ls -al
        $INSTALL_PREFIX/$BIN_DIR/codecov --env PYTHON_VERSION
=======
        $INSTALL_PREFIX/$BIN_DIR/codecov --env PYTHON_VERSION --flags activate --required
    else
        conda_unit_test
        conda_integration_test
        $INSTALL_PREFIX/$BIN_DIR/codecov --env PYTHON_VERSION --flags integration --required
>>>>>>> 19a17734
    fi
}

set_vars
set_test_vars<|MERGE_RESOLUTION|>--- conflicted
+++ resolved
@@ -369,23 +369,11 @@
     elif [ -n "$SHELL_INTEGRATION" ]; then
         conda_unit_test
         conda_activate_test
-<<<<<<< HEAD
-        pwd
-        ls -al
-        $INSTALL_PREFIX/$BIN_DIR/codecov --env PYTHON_VERSION
-    else
-        conda_unit_test
-        conda_integration_test
-        pwd
-        ls -al
-        $INSTALL_PREFIX/$BIN_DIR/codecov --env PYTHON_VERSION
-=======
         $INSTALL_PREFIX/$BIN_DIR/codecov --env PYTHON_VERSION --flags activate --required
     else
         conda_unit_test
         conda_integration_test
         $INSTALL_PREFIX/$BIN_DIR/codecov --env PYTHON_VERSION --flags integration --required
->>>>>>> 19a17734
     fi
 }
 
