<<<<<<< HEAD
pycosat
requests
ruamel.yaml
enum34; python_version < '3.3'
futures; python_version < '3'
menuinst; sys.platform == 'win32'
=======
enum34; python_version < '3.3'
futures; python_version < '3'
pycosat
pycrypto
requests>=2.14.2
ruamel.yaml
>>>>>>> c40d1013
<|MERGE_RESOLUTION|>--- conflicted
+++ resolved
@@ -1,15 +1,7 @@
-<<<<<<< HEAD
-pycosat
-requests
-ruamel.yaml
 enum34; python_version < '3.3'
 futures; python_version < '3'
 menuinst; sys.platform == 'win32'
-=======
-enum34; python_version < '3.3'
-futures; python_version < '3'
 pycosat
 pycrypto
 requests>=2.14.2
-ruamel.yaml
->>>>>>> c40d1013
+ruamel.yaml