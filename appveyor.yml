environment:
  global:
    # SDK v7.0 MSVC Express 2008's SetEnv.cmd script will fail if the
    # /E:ON and /V:ON options are not enabled in the batch script intepreter
    # See: http://stackoverflow.com/a/13751649/163740
    CMD_IN_ENV: "cmd /E:ON /V:ON /C .\\tools\\appveyor\\run_with_env.cmd"

  matrix:
    - PYTHON: "C:\\Python35_64"
      PYTHON_VERSION: "3.5"
      PYTHON_ARCH: "64"

    - PYTHON: "C:\\Python27_64"
      PYTHON_VERSION: "2.7"
      PYTHON_ARCH: "64"

    # - PYTHON: "C:\\Python34_64"
    #   PYTHON_VERSION: "3.4"
    #   PYTHON_ARCH: "64"

    - PYTHON: "C:\\Python35_32"
      PYTHON_VERSION: "3.5"
      PYTHON_ARCH: "32"

    # - PYTHON: "C:\\Python27_32"
    #   PYTHON_VERSION: "2.7"
    #   PYTHON_ARCH: "32"

    # - PYTHON: "C:\\Python34_32"
    #   PYTHON_VERSION: "3.4"
    #   PYTHON_ARCH: "32"

init:
  - ECHO %PYTHON% %PYTHON_VERSION% %PYTHON_ARCH% %HOME%

install:
  # If there is a newer build queued for the same PR, cancel this one.
  # The AppVeyor 'rollout builds' option is supposed to serve the same
  # purpose but it is problematic because it tends to cancel builds pushed
  # directly to master instead of just PR builds (or the converse).
  # credits: JuliaLang developers.
  - ps: if ($env:APPVEYOR_PULL_REQUEST_NUMBER -and $env:APPVEYOR_BUILD_NUMBER -ne ((Invoke-RestMethod `
      https://ci.appveyor.com/api/projects/$env:APPVEYOR_ACCOUNT_NAME/$env:APPVEYOR_PROJECT_SLUG/history?recordsNumber=50).builds | `
      Where-Object pullRequestId -eq $env:APPVEYOR_PULL_REQUEST_NUMBER)[0].buildNumber) { `
        throw "There are newer queued builds for this pull request, failing early." }
  # - utils/win_build_env.cmd
  - powershell ./utils/install.ps1
  # set PATH for current shell
  - set "ANACONDA_PATH=%PYTHON%;%PYTHON%/Scripts;%$PYTHON%/Library/bin;%$PYTHON%/Library/usr/bin;%$PYTHON%/Library/mingw-64/bin"
  - setx ANACONDA_PATH "%ANACONDA_PATH%"
  - set "PATH=%ANACONDA_PATH%;%PATH%"
  # this one is user-local, and affects new shells
  - setx PATH "%ANACONDA_PATH%"
  - conda info
  - conda config --set always_yes yes
<<<<<<< HEAD
  - conda install --force --no-deps -q conda psutil ruamel_yaml requests
=======
  - conda update conda
>>>>>>> 7e904f4c
  # - conda info python
  - python -c "import sys; print(sys.version)"
  - python -c "import sys; print(sys.executable)"
  - python -c "import sys; print(sys.prefix)"
  - conda install -q python=%PYTHON_VERSION%
  - conda install -q pytest requests mock
  - conda install -q pycrypto pyflakes pycosat
  - conda install -q git menuinst
  - pip install auxlib flake8 pytest-cov pytest-timeout responses
  - python --version
  - python -c "import struct; print(struct.calcsize('P') * 8)"
  - python setup.py install --old-and-unmanageable
  - python setup.py install

# Not a .NET project, we build scikit-image in the install step instead
build: false

test_script:
  - py.test --cov-report xml tests --shell=cmd.exe --shell=bash.exe

on_success:
  - pip install codecov
  - codecov --env PYTHON_VERSION<|MERGE_RESOLUTION|>--- conflicted
+++ resolved
@@ -53,11 +53,8 @@
   - setx PATH "%ANACONDA_PATH%"
   - conda info
   - conda config --set always_yes yes
-<<<<<<< HEAD
-  - conda install --force --no-deps -q conda psutil ruamel_yaml requests
-=======
   - conda update conda
->>>>>>> 7e904f4c
+  - conda install -q psutil ruamel_yaml requests
   # - conda info python
   - python -c "import sys; print(sys.version)"
   - python -c "import sys; print(sys.executable)"
