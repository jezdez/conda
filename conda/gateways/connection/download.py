# -*- coding: utf-8 -*-
# Copyright (C) 2012 Anaconda, Inc
# SPDX-License-Identifier: BSD-3-Clause
from __future__ import absolute_import, division, print_function, unicode_literals

import hashlib
from logging import DEBUG, getLogger
from os.path import basename, exists, join
import tempfile
import warnings

from . import (ConnectionError, HTTPError, InsecureRequestWarning, InvalidSchema,
               SSLError, RequestsProxyError)
from .session import CondaSession
from ..disk.delete import rm_rf
from ... import CondaError
from ..._vendor.auxlib.ish import dals
from ..._vendor.auxlib.logz import stringify
from ...base.context import context
from ...common.compat import text_type
from ...common.io import time_recorder
<<<<<<< HEAD
from ...exceptions import (BasicClobberError, ChecksumMismatchError, CondaDependencyError,
                           CondaHTTPError, maybe_raise)
=======
from ...exceptions import (BasicClobberError, CondaDependencyError, CondaHTTPError,
                           ChecksumMismatchError, maybe_raise, ProxyError)
>>>>>>> 9208a96b

log = getLogger(__name__)


def disable_ssl_verify_warning():
    warnings.simplefilter('ignore', InsecureRequestWarning)


@time_recorder("download")
def download(
        url, target_full_path, md5=None, sha256=None, size=None, progress_update_callback=None
):
    if exists(target_full_path):
        maybe_raise(BasicClobberError(target_full_path, url, context), context)

    if not context.ssl_verify:
        disable_ssl_verify_warning()

    try:
        timeout = context.remote_connect_timeout_secs, context.remote_read_timeout_secs
        session = CondaSession()
        resp = session.get(url, stream=True, proxies=session.proxies, timeout=timeout)
        if log.isEnabledFor(DEBUG):
            log.debug(stringify(resp, content_max_len=256))
        resp.raise_for_status()

        content_length = int(resp.headers.get('Content-Length', 0))

        # prefer sha256 over md5 when both are available
        checksum_builder = checksum_type = checksum = None
        if sha256:
            checksum_builder = hashlib.new("sha256")
            checksum_type = "sha256"
            checksum = sha256
        elif md5:
            checksum_builder = hashlib.new("md5") if md5 else None
            checksum_type = "md5"
            checksum = md5

        size_builder = 0
        try:
            with open(target_full_path, 'wb') as fh:
                streamed_bytes = 0
                for chunk in resp.iter_content(2 ** 14):
                    # chunk could be the decompressed form of the real data
                    # but we want the exact number of bytes read till now
                    streamed_bytes = resp.raw.tell()
                    try:
                        fh.write(chunk)
                    except IOError as e:
                        message = "Failed to write to %(target_path)s\n  errno: %(errno)d"
                        # TODO: make this CondaIOError
                        raise CondaError(message, target_path=target_full_path, errno=e.errno)

                    checksum_builder and checksum_builder.update(chunk)
                    size_builder += len(chunk)

                    if content_length and 0 <= streamed_bytes <= content_length:
                        if progress_update_callback:
                            progress_update_callback(streamed_bytes / content_length)

            if content_length and streamed_bytes != content_length:
                # TODO: needs to be a more-specific error type
                message = dals("""
                Downloaded bytes did not match Content-Length
                  url: %(url)s
                  target_path: %(target_path)s
                  Content-Length: %(content_length)d
                  downloaded bytes: %(downloaded_bytes)d
                """)
                raise CondaError(message, url=url, target_path=target_full_path,
                                 content_length=content_length,
                                 downloaded_bytes=streamed_bytes)

        except (IOError, OSError) as e:
            if e.errno == 104:
                # Connection reset by peer
                log.debug("%s, trying again" % e)
            raise

        if checksum:
            actual_checksum = checksum_builder.hexdigest()
            if actual_checksum != checksum:
                log.debug("%s mismatch for download: %s (%s != %s)",
                          checksum_type, url, actual_checksum, checksum)
                raise ChecksumMismatchError(
                    url, target_full_path, checksum_type, checksum, actual_checksum
                )
        if size is not None:
            actual_size = size_builder
            if actual_size != size:
                log.debug("size mismatch for download: %s (%s != %s)", url, actual_size, size)
                raise ChecksumMismatchError(url, target_full_path, "size", size, actual_size)

    except RequestsProxyError:
        raise ProxyError()  # see #3962

    except InvalidSchema as e:
        if 'SOCKS' in text_type(e):
            message = dals("""
                Requests has identified that your current working environment is configured
                to use a SOCKS proxy, but pysocks is not installed.  To proceed, remove your
                proxy configuration, run `conda install pysocks`, and then you can re-enable
                your proxy configuration.
                """)
            raise CondaDependencyError(message)
        else:
            raise

    except (ConnectionError, HTTPError, SSLError) as e:
        help_message = dals("""
        An HTTP error occurred when trying to retrieve this URL.
        HTTP errors are often intermittent, and a simple retry will get you on your way.
        """)
        raise CondaHTTPError(help_message,
                             url,
                             getattr(e.response, 'status_code', None),
                             getattr(e.response, 'reason', None),
                             getattr(e.response, 'elapsed', None),
                             e.response,
                             caused_by=e)


class TmpDownload(object):
    """
    Context manager to handle downloads to a tempfile
    """
    def __init__(self, url, verbose=True):
        self.url = url
        self.verbose = verbose

    def __enter__(self):
        if '://' not in self.url:
            # if we provide the file itself, no tmp dir is created
            self.tmp_dir = None
            return self.url
        else:
            self.tmp_dir = tempfile.mkdtemp()
            dst = join(self.tmp_dir, basename(self.url))
            download(self.url, dst)
            return dst

    def __exit__(self, exc_type, exc_value, traceback):
        if self.tmp_dir:
            rm_rf(self.tmp_dir)<|MERGE_RESOLUTION|>--- conflicted
+++ resolved
@@ -19,13 +19,8 @@
 from ...base.context import context
 from ...common.compat import text_type
 from ...common.io import time_recorder
-<<<<<<< HEAD
-from ...exceptions import (BasicClobberError, ChecksumMismatchError, CondaDependencyError,
-                           CondaHTTPError, maybe_raise)
-=======
 from ...exceptions import (BasicClobberError, CondaDependencyError, CondaHTTPError,
                            ChecksumMismatchError, maybe_raise, ProxyError)
->>>>>>> 9208a96b
 
 log = getLogger(__name__)
 
