--- conflicted
+++ resolved
@@ -15,15 +15,10 @@
 from .._vendor.auxlib.ish import dals
 from .._vendor.auxlib.path import expand
 from ..common.compat import iteritems, odict
-from ..common.configuration import (Configuration, MapParameter, PrimitiveParameter,
-<<<<<<< HEAD
+from ..common.configuration import (Configuration, LoadError, MapParameter, PrimitiveParameter,
                                     SequenceParameter)
 from ..common.disk import try_write
-from ..common.url import (has_scheme, path_to_url, split_scheme_auth_token, urlparse)
-=======
-                                    SequenceParameter, LoadError)
-from ..common.url import urlparse, path_to_url
->>>>>>> 38c103e3
+from ..common.url import has_scheme, path_to_url, split_scheme_auth_token, urlparse
 from ..exceptions import CondaEnvironmentNotFoundError, CondaValueError
 
 try:
@@ -259,7 +254,7 @@
         }
         all_channels = default_custom_multichannels, self._custom_multichannels
         return odict((name, tuple(Channel(v) for v in c))
-                     for name, c in iteritems(concat(all_channels)))
+                     for name, c in concat(map(iteritems, all_channels)))
 
     @memoizedproperty
     def custom_channels(self):
