--- conflicted
+++ resolved
@@ -53,7 +53,6 @@
         return access(dir_path, W_OK)
 
 
-<<<<<<< HEAD
 def conda_bld_ensure_dir(path):
     # this can fail in parallel operation, depending on timing.  Just try to make the dir,
     #    but don't bail if fail.
@@ -64,10 +63,7 @@
             pass
 
 
-def backoff_unlink(file_or_symlink_path):
-=======
 def backoff_unlink(file_or_symlink_path, max_tries=MAX_TRIES):
->>>>>>> 99d35e23
     def _unlink(path):
         make_writable(path)
         unlink(path)
