# (c) 2012-2015 Continuum Analytics, Inc. / http://continuum.io
# All Rights Reserved
#
# conda is distributed under the terms of the BSD 3-clause license.
# Consult LICENSE.txt or http://opensource.org/licenses/BSD-3-Clause.
from __future__ import print_function, division, absolute_import

import bz2
import getpass
import hashlib
import json
import os
import shutil
import tempfile
import warnings
from functools import wraps
from logging import getLogger
from os.path import basename, dirname, join

from ._vendor.requests.exceptions import SSLError, HTTPError
from ._vendor.requests.packages.urllib3.connection import ConnectionError
from ._vendor.requests.packages.urllib3.exceptions import InsecureRequestWarning
from ._vendor.requests.packages.urllib3.util import parse_url
from .compat import itervalues, input, urllib_quote, iterkeys, iteritems
from .config import (pkgs_dirs, DEFAULT_CHANNEL_ALIAS, remove_binstar_tokens,
                     hide_binstar_tokens, allowed_channels, add_pip_as_python_dependency,
                     ssl_verify, rc, prioritize_channels, url_channel, offline_keep)
from .connection import CondaSession, unparse_url, RETRIES
from .install import (add_cached_package, find_new_location, package_cache, dist2pair,
                      rm_rf, exp_backoff_fn)
from .lock import Locked as Locked
from .utils import memoized
from .exceptions import ProxyError, ChannelNotAllowed


log = getLogger(__name__)
dotlog = getLogger('dotupdate')
stdoutlog = getLogger('stdoutlog')
stderrlog = getLogger('stderrlog')

fail_unknown_host = False


def create_cache_dir():
    cache_dir = join(pkgs_dirs[0], 'cache')
    try:
        os.makedirs(cache_dir)
    except OSError:
        pass
    return cache_dir


def cache_fn_url(url):
    md5 = hashlib.md5(url.encode('utf-8')).hexdigest()
    return '%s.json' % (md5[:8],)


def add_http_value_to_dict(resp, http_key, d, dict_key):
    value = resp.headers.get(http_key)
    if value:
        d[dict_key] = value

# We need a decorator so that the dot gets printed *after* the repodata is fetched
class dotlog_on_return(object):
    def __init__(self, msg):
        self.msg = msg

    def __call__(self, f):
        @wraps(f)
        def func(*args, **kwargs):
            res = f(*args, **kwargs)
            dotlog.debug("%s args %s kwargs %s" % (self.msg, args, kwargs))
            return res
        return func


@dotlog_on_return("fetching repodata:")
def fetch_repodata(url, cache_dir=None, use_cache=False, session=None):
    if not offline_keep(url):
        return {'packages': {}}
    cache_path = join(cache_dir or create_cache_dir(), cache_fn_url(url))
    try:
        with open(cache_path) as f:
            cache = json.load(f)
    except (IOError, ValueError):
        cache = {'packages': {}}

    if use_cache:
        return cache

    if not ssl_verify:
        try:
            InsecureRequestWarning
        except ImportError:
            pass
        else:
            warnings.simplefilter('ignore', InsecureRequestWarning)

    session = session or CondaSession()

    headers = {}
    if "_etag" in cache:
        headers["If-None-Match"] = cache["_etag"]
    if "_mod" in cache:
        headers["If-Modified-Since"] = cache["_mod"]

    if 'repo.continuum.io' in url or url.startswith("file://"):
        filename = 'repodata.json.bz2'
    else:
        headers['Accept-Encoding'] = 'gzip, deflate, compress, identity'
        headers['Content-Type'] = 'application/json'
        filename = 'repodata.json'

    try:
        resp = session.get(url + filename, headers=headers, proxies=session.proxies)
        resp.raise_for_status()
        if resp.status_code != 304:
            if filename.endswith('.bz2'):
                json_str = bz2.decompress(resp.content).decode('utf-8')
            else:
                json_str = resp.content.decode('utf-8')
            cache = json.loads(json_str)
            add_http_value_to_dict(resp, 'Etag', cache, '_etag')
            add_http_value_to_dict(resp, 'Last-Modified', cache, '_mod')

    except ValueError as e:
        raise RuntimeError("Invalid index file: {0}{1}: {2}"
                           .format(remove_binstar_tokens(url), filename, e))

    except HTTPError as e:
        if e.response.status_code == 407:  # Proxy Authentication Required
            handle_proxy_407(url, session)
            # Try again
            return fetch_repodata(url, cache_dir=cache_dir, use_cache=use_cache, session=session)

        if e.response.status_code == 404:
            if url.startswith(DEFAULT_CHANNEL_ALIAS):
                user = remove_binstar_tokens(url) \
                             .split(DEFAULT_CHANNEL_ALIAS)[1] \
                             .split("/")[0]
                msg = 'Could not find anaconda.org user %s' % user
            else:
                if url.endswith('/noarch/'):  # noarch directory might not exist
                    return None
                msg = 'Could not find URL: %s' % remove_binstar_tokens(url)
        elif e.response.status_code == 403 and url.endswith('/noarch/'):
            return None

        elif (e.response.status_code == 401 and
                rc.get('channel_alias', DEFAULT_CHANNEL_ALIAS) in url):
            # Note, this will not trigger if the binstar configured url does
            # not match the conda configured one.
            msg = ("Warning: you may need to login to anaconda.org again with "
                   "'anaconda login' to access private packages(%s, %s)" %
                   (hide_binstar_tokens(url), e))
            stderrlog.info(msg)
            return fetch_repodata(remove_binstar_tokens(url),
                                  cache_dir=cache_dir,
                                  use_cache=use_cache, session=session)

        else:
            msg = "HTTPError: %s: %s\n" % (e, remove_binstar_tokens(url))

        log.debug(msg)
        raise RuntimeError(msg)

    except SSLError as e:
        msg = "SSL Error: %s\n" % e
        stderrlog.info("SSL verification error: %s\n" % e)
        log.debug(msg)

    except ConnectionError as e:
        # requests isn't so nice here. For whatever reason, https gives this
        # error and http gives the above error. Also, there is no status_code
        # attribute here. We have to just check if it looks like 407.  See
        # https://github.com/kennethreitz/requests/issues/2061.
        if "407" in str(e):  # Proxy Authentication Required
            handle_proxy_407(url, session)
            # Try again
            return fetch_repodata(url, cache_dir=cache_dir, use_cache=use_cache, session=session)

        msg = "Connection error: %s: %s\n" % (e, remove_binstar_tokens(url))
        stderrlog.info('Could not connect to %s\n' % remove_binstar_tokens(url))
        log.debug(msg)
        if fail_unknown_host:
            raise RuntimeError(msg)

    cache['_url'] = remove_binstar_tokens(url)
    try:
        with open(cache_path, 'w') as fo:
            json.dump(cache, fo, indent=2, sort_keys=True)
    except IOError:
        pass

    return cache or None

def handle_proxy_407(url, session):
    """
    Prompts the user for the proxy username and password and modifies the
    proxy in the session object to include it.
    """
    # We could also use HTTPProxyAuth, but this does not work with https
    # proxies (see https://github.com/kennethreitz/requests/issues/2061).
    scheme = parse_url(url).scheme
    if scheme not in session.proxies:
        raise ProxyError("""Could not find a proxy for %r. See
http://conda.pydata.org/docs/html#configure-conda-for-use-behind-a-proxy-server
for more information on how to configure proxies.""" % scheme)
    username, passwd = get_proxy_username_and_pass(scheme)
    session.proxies[scheme] = add_username_and_pass_to_url(
                            session.proxies[scheme], username, passwd)

def add_username_and_pass_to_url(url, username, passwd):
    urlparts = list(parse_url(url))
    passwd = urllib_quote(passwd, '')
    urlparts[1] = username + ':' + passwd
    return unparse_url(urlparts)

@memoized
def get_proxy_username_and_pass(scheme):
    username = input("\n%s proxy username: " % scheme)
    passwd = getpass.getpass("Password:")
    return username, passwd

def add_unknown(index, priorities):
    priorities = {p[0]: p[1] for p in itervalues(priorities)}
    maxp = max(itervalues(priorities)) + 1 if priorities else 1
    for dist, info in iteritems(package_cache()):
        schannel, dname = dist2pair(dist)
        fname = dname + '.tar.bz2'
        fkey = dist + '.tar.bz2'
        if fkey in index or not info['dirs']:
            continue
        try:
            with open(join(info['dirs'][0], 'info', 'index.json')) as fi:
                meta = json.load(fi)
        except IOError:
            continue
        if info['urls']:
            url = info['urls'][0]
        elif meta.get('url'):
            url = meta['url']
        elif meta.get('channel'):
            url = meta['channel'].rstrip('/') + '/' + fname
        else:
            url = '<unknown>/' + fname
        if url.rsplit('/', 1)[-1] != fname:
            continue
        channel, schannel2 = url_channel(url)
        if schannel2 != schannel:
            continue
        priority = priorities.get(schannel, maxp)
        if 'link' in meta:
            del meta['link']
        meta.update({'fn': fname, 'url': url, 'channel': channel,
                     'schannel': schannel, 'priority': priority})
        meta.setdefault('depends', [])
        log.debug("adding cached pkg to index: %s" % fkey)
        index[fkey] = meta

def add_pip_dependency(index):
    for info in itervalues(index):
        if (info['name'] == 'python' and
                info['version'].startswith(('2.', '3.'))):
            info.setdefault('depends', []).append('pip')

def fetch_index(channel_urls, use_cache=False, unknown=False, index=None):
    log.debug('channel_urls=' + repr(channel_urls))
    # pool = ThreadPool(5)
    if index is None:
        index = {}
    stdoutlog.info("Fetching package metadata ...")
    if not isinstance(channel_urls, dict):
        channel_urls = prioritize_channels(channel_urls)
    for url in iterkeys(channel_urls):
        if allowed_channels and url not in allowed_channels:
            raise ChannelNotAllowed("""
Error: URL '%s' not in allowed channels.

Allowed channels are:
  - %s
""" % (url, '\n  - '.join(allowed_channels)))

    urls = tuple(filter(offline_keep, channel_urls))
    try:
        import concurrent.futures
        executor = concurrent.futures.ThreadPoolExecutor(10)
    except (ImportError, RuntimeError):
        # concurrent.futures is only available in Python >= 3.2 or if futures is installed
        # RuntimeError is thrown if number of threads are limited by OS
        session = CondaSession()
        repodatas = [(url, fetch_repodata(url, use_cache=use_cache, session=session))
                     for url in urls]
    else:
        try:
            futures = tuple(executor.submit(fetch_repodata, url, use_cache=use_cache,
                                            session=CondaSession()) for url in urls)
            repodatas = [(u, f.result()) for u, f in zip(urls, futures)]
        finally:
            executor.shutdown(wait=True)

    for channel, repodata in repodatas:
        if repodata is None:
            continue
        new_index = repodata['packages']
        url_s, priority = channel_urls[channel]
        channel = channel.rstrip('/')
        for fn, info in iteritems(new_index):
            info['fn'] = fn
            info['schannel'] = url_s
            info['channel'] = channel
            info['priority'] = priority
            info['url'] = channel + '/' + fn
            key = url_s + '::' + fn if url_s != 'defaults' else fn
            index[key] = info

    stdoutlog.info('\n')
    if unknown:
        add_unknown(index, channel_urls)
    if add_pip_as_python_dependency:
        add_pip_dependency(index)
    return index


def fetch_pkg(info, dst_dir=None, session=None):
    '''
    fetch a package given by `info` and store it into `dst_dir`
    '''

    session = session or CondaSession()

    fn = info['fn']
    url = info.get('url')
    if url is None:
        url = info['channel'] + '/' + fn
    log.debug("url=%r" % url)
    if dst_dir is None:
        dst_dir = find_new_location(fn[:-8])[0]
    path = join(dst_dir, fn)

    download(url, path, session=session, md5=info['md5'], urlstxt=True)
    if info.get('sig'):
        from .signature import verify, SignatureError

        fn2 = fn + '.sig'
        url = (info['channel'] if info['sig'] == '.' else
               info['sig'].rstrip('/')) + '/' + fn2
        log.debug("signature url=%r" % url)
        download(url, join(dst_dir, fn2), session=session)
        try:
            if verify(path):
                return
        except SignatureError:
            raise

        raise SignatureError("Error: Signature for '%s' is invalid." %
                             (basename(path)))


<<<<<<< HEAD
def download(url, dst_path, session=None, md5=None, urlstxt=False,
             retries=None):
    assert "::" not in str(url), url
    assert "::" not in str(dst_path), str(dst_path)
=======
def download(url, dst_path, session=None, md5=None, urlstxt=False, retries=None):
    if not offline_keep(url):
        raise RuntimeError("Cannot download in offline mode: %s" % (url,))

>>>>>>> f6752339
    pp = dst_path + '.part'
    dst_dir = dirname(dst_path)
    session = session or CondaSession()

    if not ssl_verify:
        try:
            from requests.packages.urllib3.connectionpool import InsecureRequestWarning
        except ImportError:
            pass
        else:
            warnings.simplefilter('ignore', InsecureRequestWarning)

    if retries is None:
        retries = RETRIES
    with Locked(dst_path):
        rm_rf(dst_path)

        try:
            resp = session.get(url, stream=True, proxies=session.proxies)
            resp.raise_for_status()
        except HTTPError as e:
            if e.response.status_code == 407:  # Proxy Authentication Required
                handle_proxy_407(url, session)
                # Try again
                return download(url, dst_path, session=session, md5=md5,
                                urlstxt=urlstxt, retries=retries)
            msg = "HTTPError: %s: %s\n" % (e, url)
            log.debug(msg)
            raise RuntimeError(msg)

        except ConnectionError as e:
            # requests isn't so nice here. For whatever reason, https gives
            # this error and http gives the above error. Also, there is no
            # status_code attribute here.  We have to just check if it looks
            # like 407.
            # See: https://github.com/kennethreitz/requests/issues/2061.
            if "407" in str(e):  # Proxy Authentication Required
                handle_proxy_407(url, session)
                # try again
                return download(url, dst_path, session=session, md5=md5,
                                urlstxt=urlstxt, retries=retries)
            msg = "Connection error: %s: %s\n" % (e, url)
            stderrlog.info('Could not connect to %s\n' % url)
            log.debug(msg)
            raise RuntimeError(msg)

        except IOError as e:
            raise RuntimeError("Could not open '%s': %s" % (url, e))

        size = resp.headers.get('Content-Length')
        if size:
            size = int(size)
            fn = basename(dst_path)
            getLogger('fetch.start').info((fn[:14], size))

        if md5:
            h = hashlib.new('md5')
        try:
            with open(pp, 'wb') as fo:
                index = 0
                for chunk in resp.iter_content(2**14):
                    index += len(chunk)
                    try:
                        fo.write(chunk)
                    except IOError:
                        raise RuntimeError("Failed to write to %r." % pp)

                    if md5:
                        h.update(chunk)

                    if size and 0 <= index <= size:
                        getLogger('fetch.update').info(index)

        except IOError as e:
            if e.errno == 104 and retries:  # Connection reset by pee
                # try again
                log.debug("%s, trying again" % e)
                return download(url, dst_path, session=session, md5=md5,
                                urlstxt=urlstxt, retries=retries - 1)
            raise RuntimeError("Could not open %r for writing (%s)." % (pp, e))

        if size:
            getLogger('fetch.stop').info(None)

        if md5 and h.hexdigest() != md5:
            if retries:
                # try again
                log.debug("MD5 sums mismatch for download: %s (%s != %s), "
                          "trying again" % (url, h.hexdigest(), md5))
                return download(url, dst_path, session=session, md5=md5,
                                urlstxt=urlstxt, retries=retries - 1)
            raise RuntimeError("MD5 sums mismatch for download: %s (%s != %s)"
                               % (url, h.hexdigest(), md5))

        try:
            exp_backoff_fn(os.rename, pp, dst_path)
        except OSError as e:
            raise RuntimeError("Could not rename %r to %r: %r" %
                               (pp, dst_path, e))

        if urlstxt:
            add_cached_package(dst_dir, url, overwrite=True, urlstxt=True)


class TmpDownload(object):
    """
    Context manager to handle downloads to a tempfile
    """
    def __init__(self, url, verbose=True):
        self.url = url
        self.verbose = verbose

    def __enter__(self):
        if '://' not in self.url:
            # if we provide the file itself, no tmp dir is created
            self.tmp_dir = None
            return self.url
        else:
            if self.verbose:
                from .console import setup_handlers
                setup_handlers()
            self.tmp_dir = tempfile.mkdtemp()
            dst = join(self.tmp_dir, basename(self.url))
            download(self.url, dst)
            return dst

    def __exit__(self, exc_type, exc_value, traceback):
        if self.tmp_dir:
            shutil.rmtree(self.tmp_dir)<|MERGE_RESOLUTION|>--- conflicted
+++ resolved
@@ -357,17 +357,12 @@
                              (basename(path)))
 
 
-<<<<<<< HEAD
-def download(url, dst_path, session=None, md5=None, urlstxt=False,
-             retries=None):
+def download(url, dst_path, session=None, md5=None, urlstxt=False, retries=None):
     assert "::" not in str(url), url
     assert "::" not in str(dst_path), str(dst_path)
-=======
-def download(url, dst_path, session=None, md5=None, urlstxt=False, retries=None):
     if not offline_keep(url):
         raise RuntimeError("Cannot download in offline mode: %s" % (url,))
 
->>>>>>> f6752339
     pp = dst_path + '.part'
     dst_dir = dirname(dst_path)
     session = session or CondaSession()
