# -*- coding: utf-8 -*-
from __future__ import absolute_import, division, print_function, unicode_literals

import bz2
from collections import defaultdict
from contextlib import closing
<<<<<<< HEAD
=======
from errno import ENODEV
from functools import wraps
>>>>>>> 4b27868f
from genericpath import getmtime, isfile
import hashlib
import json
from logging import DEBUG, getLogger
from mmap import ACCESS_READ, mmap
from os import makedirs
from os.path import dirname, isdir, join, splitext
import re
from textwrap import dedent
from time import time
import warnings

from .. import CondaError, iteritems
from .._vendor.auxlib.ish import dals
from .._vendor.auxlib.logz import stringify
from ..base.constants import CONDA_HOMEPAGE_URL
from ..base.context import context
from ..common.compat import (ensure_binary, ensure_text_type, ensure_unicode, text_type,
                             with_metaclass)
from ..common.url import join_url, maybe_unquote
from ..core.package_cache import PackageCache
from ..exceptions import CondaDependencyError, CondaHTTPError, CondaIndexError
from ..gateways.connection import (ConnectionError, HTTPError, InsecureRequestWarning,
                                   InvalidSchema, SSLError)
from ..gateways.connection.session import CondaSession
from ..gateways.disk import mkdir_p
from ..gateways.disk.delete import rm_rf
from ..gateways.disk.update import touch
from ..models.channel import Channel, all_channel_urls
from ..models.dist import Dist
from ..models.index_record import IndexRecord, PackageRecord
from ..models.match_spec import MatchSpec

try:
    from cytoolz.itertoolz import concat, take
except ImportError:  # pragma: no cover
    from .._vendor.toolz.itertoolz import concat, take  # NOQA

try:
    import cPickle as pickle
except ImportError:  # pragma: no cover
    import pickle  # NOQA

log = getLogger(__name__)
stderrlog = getLogger('conda.stderrlog')

<<<<<<< HEAD
REPODATA_PICKLE_VERSION = 6
=======
REPODATA_PICKLE_VERSION = 1
>>>>>>> 4b27868f
REPODATA_HEADER_RE = b'"(_etag|_mod|_cache_control)":[ ]?"(.*?[^\\\\])"[,\}\s]'


def query_all(channels, subdirs, package_ref_or_match_spec):
    channel_urls = all_channel_urls(channels, subdirs=subdirs)

    result = executor = None
    if context.concurrent:
        try:
            from concurrent.futures import ThreadPoolExecutor, as_completed
            executor = ThreadPoolExecutor(10)
            futures = (executor.submit(
                SubdirData(Channel(url)).query, package_ref_or_match_spec
            ) for url in channel_urls)
            result = tuple(concat(future.result() for future in as_completed(futures)))
        except (ImportError, RuntimeError) as e:
            # concurrent.futures is only available in Python >= 3.2 or if futures is installed
            # RuntimeError is thrown if number of threads are limited by OS
            log.debug(repr(e))
    if executor:
        executor.shutdown(wait=True)

    if result is None:
        subdir_datas = (SubdirData(Channel(url)) for url in channel_urls)
        result = tuple(concat(sd.query(package_ref_or_match_spec) for sd in subdir_datas))

    return result


class SubdirDataType(type):

    def __call__(cls, channel):
        assert channel.subdir
        assert not channel.package_filename
        assert type(channel) is Channel
        cache_key = channel.url(with_credentials=True)
        if not cache_key.startswith('file://') and cache_key in SubdirData._cache_:
            return SubdirData._cache_[cache_key]
        else:
            subdir_data_instance = super(SubdirDataType, cls).__call__(channel)
            SubdirData._cache_[cache_key] = subdir_data_instance
            return subdir_data_instance


@with_metaclass(SubdirDataType)
class SubdirData(object):
    _cache_ = {}

    def query(self, package_ref_or_match_spec):
        if not self._loaded:
            self.load()
        param = package_ref_or_match_spec
        if isinstance(param, MatchSpec):
            if param.get_exact_value('name'):
                package_name = param.get_exact_value('name')
                for prec in self._names_index[package_name]:
                    if param.match(prec):
                        yield prec
            elif param.get_exact_value('provides_features'):
                provides_features = param.get_exact_value('provides_features')
                candidates = concat(self._provides_features_index["%s=%s" % ftr_pair]
                                    for ftr_pair in iteritems(provides_features))
                for prec in candidates:
                    if param.match(prec):
                        yield prec
            else:
                for prec in self._package_records:
                    if param.match(prec):
                        yield prec
        else:
            # assume isinstance(param, PackageRef)
            for prec in self._names_index[param.name]:
                if prec == param:
                    yield prec

    def __init__(self, channel):
        assert channel.subdir
        assert not channel.package_filename
        self.channel = channel
        self.url_w_subdir = self.channel.url(with_credentials=False)
        self.url_w_credentials = self.channel.url(with_credentials=True)
        self.cache_path_base = join(create_cache_dir(),
                                    splitext(cache_fn_url(self.url_w_credentials))[0])
        self._loaded = False

    @property
    def cache_path_json(self):
        return self.cache_path_base + '.json'

    @property
    def cache_path_pickle(self):
        return self.cache_path_base + '.q'

    def load(self):
        _internal_state = self._load()
        self._internal_state = _internal_state
        self._package_records = _internal_state['_package_records']
        self._names_index = _internal_state['_names_index']
        self._provides_features_index = _internal_state['_provides_features_index']
        self._requires_features_index = _internal_state['_requires_features_index']
        self._loaded = True
        return self

    def _load(self):
        try:
            mtime = getmtime(self.cache_path_json)
        except (IOError, OSError):
            log.debug("No local cache found for %s at %s", self.url_w_subdir, self.cache_path_json)
            if context.use_index_cache or (context.offline
                                           and not self.url_w_subdir.startswith('file://')):
                log.debug("Using cached data for %s at %s forced. Returning empty repodata.",
                          self.url_w_subdir, self.cache_path_json)
                return {
                    '_package_records': (),
                    '_names_index': defaultdict(list),
                    '_provides_features_index': defaultdict(list),
                    '_requires_features_index': defaultdict(list),
                }
            else:
                mod_etag_headers = {}
        else:
            mod_etag_headers = read_mod_and_etag(self.cache_path_json)

            if context.use_index_cache:
                log.debug("Using cached repodata for %s at %s because use_cache=True",
                          self.url_w_subdir, self.cache_path_json)

                _internal_state = self._read_local_repdata(mod_etag_headers.get('_etag'),
                                                           mod_etag_headers.get('_mod'))
                return _internal_state

            if context.local_repodata_ttl > 1:
                max_age = context.local_repodata_ttl
            elif context.local_repodata_ttl == 1:
                max_age = get_cache_control_max_age(mod_etag_headers.get('_cache_control', ''))
            else:
                max_age = 0

            timeout = mtime + max_age - time()
            if (timeout > 0 or context.offline) and not self.url_w_subdir.startswith('file://'):
                log.debug("Using cached repodata for %s at %s. Timeout in %d sec",
                          self.url_w_subdir, self.cache_path_json, timeout)
                _internal_state = self._read_local_repdata(mod_etag_headers.get('_etag'),
                                                           mod_etag_headers.get('_mod'))
                return _internal_state

            log.debug("Local cache timed out for %s at %s",
                      self.url_w_subdir, self.cache_path_json)

        try:
            raw_repodata_str = fetch_repodata_remote_request(self.url_w_credentials,
                                                             mod_etag_headers.get('_etag'),
                                                             mod_etag_headers.get('_mod'))
        except Response304ContentUnchanged:
            log.debug("304 NOT MODIFIED for '%s'. Updating mtime and loading from disk",
                      self.url_w_subdir)
            touch(self.cache_path_json)
            _internal_state = self._read_local_repdata(mod_etag_headers.get('_etag'),
                                                       mod_etag_headers.get('_mod'))
            return _internal_state
        else:
            if not isdir(dirname(self.cache_path_json)):
                mkdir_p(dirname(self.cache_path_json))
            with open(self.cache_path_json, 'w') as fh:
                fh.write(raw_repodata_str or '{}')
            _internal_state = self._process_raw_repodata_str(raw_repodata_str)
            self._internal_state = _internal_state
            self._pickle_me()
            return _internal_state

    def _pickle_me(self):
        try:
            log.debug("Saving pickled state for %s at %s", self.url_w_subdir, self.cache_path_json)
            with open(self.cache_path_pickle, 'wb') as fh:
                pickle.dump(self._internal_state, fh, -1)  # -1 means HIGHEST_PROTOCOL
        except Exception:
            log.debug("Failed to dump pickled repodata.", exc_info=True)

    def _read_local_repdata(self, etag, mod_stamp):
        # first try reading pickled data
        _pickled_state = self._read_pickled(etag, mod_stamp)
        if _pickled_state:
            return _pickled_state

        # pickled data is bad or doesn't exist; load cached json
        log.debug("Loading raw json for %s at %s", self.url_w_subdir, self.cache_path_json)
        with open(self.cache_path_json) as fh:
            try:
                raw_repodata_str = fh.read()
            except ValueError as e:
                # ValueError: Expecting object: line 11750 column 6 (char 303397)
                log.debug("Error for cache path: '%s'\n%r", self.cache_path_json, e)
                message = dals("""
                An error occurred when loading cached repodata.  Executing
                `conda clean --index-cache` will remove cached repodata files
                so they can be downloaded again.
                """)
                raise CondaError(message)
            else:
                _internal_state = self._process_raw_repodata_str(raw_repodata_str)
                self._internal_state = _internal_state
                self._pickle_me()
                return _internal_state

    def _read_pickled(self, etag, mod_stamp):

        if not isfile(self.cache_path_pickle) or not isfile(self.cache_path_json):
            # Don't trust pickled data if there is no accompanying json data
            return None

        try:
            if isfile(self.cache_path_pickle):
                log.debug("found pickle file %s", self.cache_path_pickle)
            with open(self.cache_path_pickle, 'rb') as fh:
                _pickled_state = pickle.load(fh)
        except Exception as e:
            log.debug("Failed to load pickled repodata.", exc_info=True)
            rm_rf(self.cache_path_pickle)
            return None

        def _check_pickled_valid():
            yield _pickled_state.get('_url') == self.url_w_credentials
            yield _pickled_state.get('_schannel') == self.channel.canonical_name
            yield _pickled_state.get('_add_pip') == context.add_pip_as_python_dependency
            yield _pickled_state.get('_mod') == mod_stamp
            yield _pickled_state.get('_etag') == etag
            yield _pickled_state.get('_pickle_version') == REPODATA_PICKLE_VERSION

        if not all(_check_pickled_valid()):
            log.debug("Pickle load validation failed for %s at %s.",
                      self.url_w_subdir, self.cache_path_json)
            return None

        return _pickled_state

    def _process_raw_repodata_str(self, raw_repodata_str):
        json_obj = json.loads(raw_repodata_str or '{}')

        subdir = json_obj.get('info', {}).get('subdir') or self.channel.subdir
        assert subdir == self.channel.subdir
        add_pip = context.add_pip_as_python_dependency
        schannel = self.channel.canonical_name

        self._package_records = _package_records = []
        self._names_index = _names_index = defaultdict(list)
        self._provides_features_index = _provides_features_index = defaultdict(list)
        self._requires_features_index = _requires_features_index = defaultdict(list)

        _internal_state = {
            'channel': self.channel,
            'url_w_subdir': self.url_w_subdir,
            'url_w_credentials': self.url_w_credentials,
            'cache_path_base': self.cache_path_base,

            '_package_records': _package_records,
            '_names_index': _names_index,
            '_provides_features_index': _provides_features_index,
            '_requires_features_index': _requires_features_index,

            '_etag': json_obj.get('_etag'),
            '_mod': json_obj.get('_mod'),
            '_cache_control': json_obj.get('_cache_control'),
            '_url': json_obj.get('_url'),
            '_add_pip': add_pip,
            '_pickle_version': REPODATA_PICKLE_VERSION,
            '_schannel': schannel,
        }

        meta_in_common = {  # just need to make this once, then apply with .update()
            'arch': json_obj.get('info', {}).get('arch'),
            'channel': self.channel,
            'platform': json_obj.get('info', {}).get('platform'),
            'schannel': schannel,
            'subdir': subdir,
        }

        channel_url = self.url_w_credentials
        for fn, info in iteritems(json_obj.get('packages', {})):
            info['fn'] = fn
            info['url'] = join_url(channel_url, fn)
            if add_pip and info['name'] == 'python' and info['version'].startswith(('2.', '3.')):
                info['depends'].append('pip')
            info.update(meta_in_common)
            package_record = PackageRecord(**info)

            _package_records.append(package_record)
            _names_index[package_record.name].append(package_record)
            for ftr_name, ftr_value in iteritems(package_record.provides_features):
                _provides_features_index["%s=%s" % (ftr_name, ftr_value)].append(package_record)
            for ftr_name, ftr_value in iteritems(package_record.requires_features):
                _requires_features_index["%s=%s" % (ftr_name, ftr_value)].append(package_record)

        self._internal_state = _internal_state
        return _internal_state


def read_mod_and_etag(path):
    with open(path, 'rb') as f:
        try:
            with closing(mmap(f.fileno(), 0, access=ACCESS_READ)) as m:
                match_objects = take(3, re.finditer(REPODATA_HEADER_RE, m))
                result = dict(map(ensure_unicode, mo.groups()) for mo in match_objects)
                return result
        except (BufferError, ValueError, OSError):  # pragma: no cover
            # BufferError: cannot close exported pointers exist
            #   https://github.com/conda/conda/issues/4592
            # ValueError: cannot mmap an empty file
            return {}
        except (IOError, OSError) as e:  # pragma: no cover
            # OSError: [Errno 19] No such device
            if e.errno == ENODEV:
                return {}
            raise


def get_cache_control_max_age(cache_control_value):
    max_age = re.search(r"max-age=(\d+)", cache_control_value)
    return int(max_age.groups()[0]) if max_age else 0


class Response304ContentUnchanged(Exception):
    pass


def fetch_repodata_remote_request(url, etag, mod_stamp):
    if not context.ssl_verify:
        warnings.simplefilter('ignore', InsecureRequestWarning)

    session = CondaSession()

    headers = {}
    if etag:
        headers["If-None-Match"] = etag
    if mod_stamp:
        headers["If-Modified-Since"] = mod_stamp

    if 'repo.continuum.io' in url or url.startswith("file://"):
        filename = 'repodata.json.bz2'
        headers['Accept-Encoding'] = 'identity'
    else:
        headers['Accept-Encoding'] = 'gzip, deflate, compress, identity'
        headers['Content-Type'] = 'application/json'
        filename = 'repodata.json'

    try:
        timeout = context.remote_connect_timeout_secs, context.remote_read_timeout_secs
        resp = session.get(join_url(url, filename), headers=headers, proxies=session.proxies,
                           timeout=timeout)
        if log.isEnabledFor(DEBUG):
            log.debug(stringify(resp))
        resp.raise_for_status()

        if resp.status_code == 304:
            raise Response304ContentUnchanged()

        def maybe_decompress(filename, resp_content):
            return ensure_text_type(bz2.decompress(resp_content)
                                    if filename.endswith('.bz2')
                                    else resp_content).strip()
        json_str = maybe_decompress(filename, resp.content)

        saved_fields = {'_url': url}
        add_http_value_to_dict(resp, 'Etag', saved_fields, '_etag')
        add_http_value_to_dict(resp, 'Last-Modified', saved_fields, '_mod')
        add_http_value_to_dict(resp, 'Cache-Control', saved_fields, '_cache_control')

        # add extra values to the raw repodata json
        if json_str and json_str != "{}":
            raw_repodata_str = "%s, %s" % (
                json.dumps(saved_fields)[:-1],  # remove trailing '}'
                json_str[1:]  # remove first '{'
            )
        else:
            raw_repodata_str = json.dumps(saved_fields)
        return raw_repodata_str

    except InvalidSchema as e:
        if 'SOCKS' in text_type(e):
            message = dals("""
            Requests has identified that your current working environment is configured
            to use a SOCKS proxy, but pysocks is not installed.  To proceed, remove your
            proxy configuration, run `conda install pysocks`, and then you can re-enable
            your proxy configuration.
            """)
            raise CondaDependencyError(message)
        else:
            raise

    except (ConnectionError, HTTPError, SSLError) as e:
        # status_code might not exist on SSLError
        status_code = getattr(e.response, 'status_code', None)
        if status_code == 404:
            if not url.endswith('/noarch'):
                return None
            else:
                if context.allow_non_channel_urls:
                    help_message = dedent("""
                    WARNING: The remote server could not find the noarch directory for the
                    requested channel with url: %s

                    It is possible you have given conda an invalid channel. Please double-check
                    your conda configuration using `conda config --show`.

                    If the requested url is in fact a valid conda channel, please request that the
                    channel administrator create `noarch/repodata.json` and associated
                    `noarch/repodata.json.bz2` files, even if `noarch/repodata.json` is empty.
                    $ mkdir noarch
                    $ echo '{}' > noarch/repodata.json
                    $ bzip2 -k noarch/repodata.json
                    """) % maybe_unquote(dirname(url))
                    stderrlog.warn(help_message)
                    return None
                else:
                    help_message = dals("""
                    The remote server could not find the noarch directory for the
                    requested channel with url: %s

                    As of conda 4.3, a valid channel must contain a `noarch/repodata.json` and
                    associated `noarch/repodata.json.bz2` file, even if `noarch/repodata.json` is
                    empty. please request that the channel administrator create
                    `noarch/repodata.json` and associated `noarch/repodata.json.bz2` files.
                    $ mkdir noarch
                    $ echo '{}' > noarch/repodata.json
                    $ bzip2 -k noarch/repodata.json

                    You will need to adjust your conda configuration to proceed.
                    Use `conda config --show` to view your configuration's current state.
                    Further configuration help can be found at <%s>.
                    """) % (maybe_unquote(dirname(url)),
                            join_url(CONDA_HOMEPAGE_URL, 'docs/config.html'))

        elif status_code == 403:
            if not url.endswith('/noarch'):
                return None
            else:
                if context.allow_non_channel_urls:
                    help_message = dedent("""
                    WARNING: The remote server could not find the noarch directory for the
                    requested channel with url: %s

                    It is possible you have given conda an invalid channel. Please double-check
                    your conda configuration using `conda config --show`.

                    If the requested url is in fact a valid conda channel, please request that the
                    channel administrator create `noarch/repodata.json` and associated
                    `noarch/repodata.json.bz2` files, even if `noarch/repodata.json` is empty.
                    $ mkdir noarch
                    $ echo '{}' > noarch/repodata.json
                    $ bzip2 -k noarch/repodata.json
                    """) % maybe_unquote(dirname(url))
                    stderrlog.warn(help_message)
                    return None
                else:
                    help_message = dals("""
                    The remote server could not find the noarch directory for the
                    requested channel with url: %s

                    As of conda 4.3, a valid channel must contain a `noarch/repodata.json` and
                    associated `noarch/repodata.json.bz2` file, even if `noarch/repodata.json` is
                    empty. please request that the channel administrator create
                    `noarch/repodata.json` and associated `noarch/repodata.json.bz2` files.
                    $ mkdir noarch
                    $ echo '{}' > noarch/repodata.json
                    $ bzip2 -k noarch/repodata.json

                    You will need to adjust your conda configuration to proceed.
                    Use `conda config --show` to view your configuration's current state.
                    Further configuration help can be found at <%s>.
                    """) % (maybe_unquote(dirname(url)),
                            join_url(CONDA_HOMEPAGE_URL, 'docs/config.html'))

        elif status_code == 401:
            channel = Channel(url)
            if channel.token:
                help_message = dals("""
                The token '%s' given for the URL is invalid.

                If this token was pulled from anaconda-client, you will need to use
                anaconda-client to reauthenticate.

                If you supplied this token to conda directly, you will need to adjust your
                conda configuration to proceed.

                Use `conda config --show` to view your configuration's current state.
                Further configuration help can be found at <%s>.
               """) % (channel.token, join_url(CONDA_HOMEPAGE_URL, 'docs/config.html'))

            elif context.channel_alias.location in url:
                # Note, this will not trigger if the binstar configured url does
                # not match the conda configured one.
                help_message = dals("""
                The remote server has indicated you are using invalid credentials for this channel.

                If the remote site is anaconda.org or follows the Anaconda Server API, you
                will need to
                  (a) remove the invalid token from your system with `anaconda logout`, optionally
                      followed by collecting a new token with `anaconda login`, or
                  (b) provide conda with a valid token directly.

                Further configuration help can be found at <%s>.
               """) % join_url(CONDA_HOMEPAGE_URL, 'docs/config.html')

            else:
                help_message = dals("""
                The credentials you have provided for this URL are invalid.

                You will need to modify your conda configuration to proceed.
                Use `conda config --show` to view your configuration's current state.
                Further configuration help can be found at <%s>.
                """) % join_url(CONDA_HOMEPAGE_URL, 'docs/config.html')

        elif status_code is not None and 500 <= status_code < 600:
            help_message = dals("""
            A remote server error occurred when trying to retrieve this URL.

            A 500-type error (e.g. 500, 501, 502, 503, etc.) indicates the server failed to
            fulfill a valid request.  The problem may be spurious, and will resolve itself if you
            try your request again.  If the problem persists, consider notifying the maintainer
            of the remote server.
            """)

        else:
            help_message = dals("""
            An HTTP error occurred when trying to retrieve this URL.
            HTTP errors are often intermittent, and a simple retry will get you on your way.
            %s
            """) % maybe_unquote(repr(e))

        raise CondaHTTPError(help_message,
                             join_url(url, filename),
                             status_code,
                             getattr(e.response, 'reason', None),
                             getattr(e.response, 'elapsed', None),
                             e.response)

    except ValueError as e:
        raise CondaIndexError("Invalid index file: {0}: {1}".format(join_url(url, filename), e))


def make_feature_record(feature_name, feature_value):
    # necessary for the SAT solver to do the right thing with features
    pkg_name = "%s=%s@" % (feature_name, feature_value)
    return IndexRecord(
        name=pkg_name,
        version='0',
        build='0',
        channel='@',
        subdir=context.subdir,
        md5="12345678901234567890123456789012",
        provides_features={
            feature_name: feature_value,
        },
        build_number=0,
        fn=pkg_name,
    )


def collect_all_repodata_as_index(use_cache, channel_urls):
    index = {}
    for url in channel_urls:
        sd = SubdirData(Channel(url))
        index.update((Dist(prec), prec) for prec in sd.load()._package_records)
    return index


def cache_fn_url(url):
    # url must be right-padded with '/' to not invalidate any existing caches
    if not url.endswith('/'):
        url += '/'
    md5 = hashlib.md5(ensure_binary(url)).hexdigest()
    return '%s.json' % (md5[:8],)


def add_http_value_to_dict(resp, http_key, d, dict_key):
    value = resp.headers.get(http_key)
    if value:
        d[dict_key] = value


def create_cache_dir():
    cache_dir = join(PackageCache.first_writable(context.pkgs_dirs).pkgs_dir, 'cache')
    try:
        makedirs(cache_dir)
    except OSError:
        pass
    return cache_dir<|MERGE_RESOLUTION|>--- conflicted
+++ resolved
@@ -4,11 +4,8 @@
 import bz2
 from collections import defaultdict
 from contextlib import closing
-<<<<<<< HEAD
-=======
 from errno import ENODEV
 from functools import wraps
->>>>>>> 4b27868f
 from genericpath import getmtime, isfile
 import hashlib
 import json
@@ -55,11 +52,7 @@
 log = getLogger(__name__)
 stderrlog = getLogger('conda.stderrlog')
 
-<<<<<<< HEAD
 REPODATA_PICKLE_VERSION = 6
-=======
-REPODATA_PICKLE_VERSION = 1
->>>>>>> 4b27868f
 REPODATA_HEADER_RE = b'"(_etag|_mod|_cache_control)":[ ]?"(.*?[^\\\\])"[,\}\s]'
 
 
