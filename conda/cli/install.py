--- conflicted
+++ resolved
@@ -6,49 +6,26 @@
 
 from __future__ import absolute_import, division, print_function, unicode_literals
 
-<<<<<<< HEAD
-from difflib import get_close_matches
 from logging import getLogger
 import os
-=======
-import errno
-import os
-import re
-from logging import getLogger
->>>>>>> f77a4789
 from os.path import abspath, basename, exists, isdir, join
 
 from . import common
 from .._vendor.auxlib.ish import dals
 from ..base.constants import ROOT_ENV_NAME
 from ..base.context import context
-<<<<<<< HEAD
 from ..common.compat import text_type
 from ..core.envs_manager import EnvsDirectory
-from ..core.index import get_index
+from ..core.index import get_channel_priority_map, get_index
 from ..core.linked_data import linked as install_linked
-from ..core.solve import Solver, get_pinned_specs
-from ..exceptions import (CondaImportError, CondaOSError, CondaSystemExit,
-                          CondaValueError, DirectoryNotFoundError, DryRunExit,
-                          EnvironmentLocationNotFound, NoPackagesFoundError, PackageNotFoundError,
-                          PackageNotInstalledError, TooManyArgumentsError,
+from ..core.solve import Solver
+from ..exceptions import (CondaImportError, CondaOSError, CondaSystemExit, CondaValueError,
+                          DirectoryNotFoundError, DryRunExit, EnvironmentLocationNotFound,
+                          PackageNotFoundError, PackageNotInstalledError, TooManyArgumentsError,
                           UnsatisfiableError)
 from ..misc import append_env, clone_env, explicit, touch_nonadmin
-from ..plan import revert_actions
-=======
-from ..common.compat import on_win, text_type
-from ..core.index import get_index, get_channel_priority_map
-from ..core.linked_data import linked as install_linked
-from ..exceptions import (CondaEnvironmentNotFoundError, CondaIOError, CondaImportError,
-                          CondaOSError, CondaSystemExit, CondaValueError, DirectoryNotFoundError,
-                          DryRunExit, PackageNotFoundError, PackageNotInstalledError,
-                          TooManyArgumentsError, UnsatisfiableError)
-from ..misc import append_env, clone_env, explicit, touch_nonadmin
-from ..models.channel import prioritize_channels
-from ..plan import (display_actions, execute_actions, install_actions_list,
-                    is_root_prefix, nothing_to_do, revert_actions)
+from ..plan import (revert_actions)
 from ..resolve import ResolvePackageNotFound, dashlist
->>>>>>> f77a4789
 
 log = getLogger(__name__)
 stderr = getLogger('stderr')
@@ -236,76 +213,12 @@
             unlink_link_transaction = revert_actions(prefix, get_revision(args.revision), index)
             progressive_fetch_extract = unlink_link_transaction.get_pfe()
         else:
-<<<<<<< HEAD
             solver = Solver(prefix, context.channels, context.subdirs, specs_to_add=specs)
             index, _ = solver._prepare()
             unlink_link_transaction = solver.solve_for_transaction(
                 force_reinstall=context.force,
             )
             progressive_fetch_extract = unlink_link_transaction.get_pfe()
-    except NoPackagesFoundError as e:
-        error_message = [e.args[0]]
-
-        if isupdate and args.all:
-            # Packages not found here just means they were installed but
-            # cannot be found any more. Just skip them.
-            if not context.json:
-                print("Warning: %s, skipping" % error_message)
-            else:
-                # Not sure what to do here
-                pass
-            args._skip = getattr(args, '_skip', ['anaconda'])
-            for pkg in e.pkgs:
-                p = pkg.split()[0]
-                if p in args._skip:
-                    # Avoid infinite recursion. This can happen if a spec
-                    # comes from elsewhere, like --file
-                    raise
-                args._skip.append(p)
-
-            return install(args, parser, command=command)
-        else:
-            packages = {index[fn]['name'] for fn in index}
-
-            nfound = 0
-            for pkg in sorted(e.pkgs, key=lambda x: x.name):
-                pkg = pkg.name
-                if pkg in packages:
-                    continue
-                close = get_close_matches(pkg, packages, cutoff=0.7)
-                if not close:
-                    continue
-                if nfound == 0:
-                    error_message.append("\n\nClose matches found; did you mean one of these?\n")
-                error_message.append("\n    %s: %s" % (pkg, ', '.join(close)))
-                nfound += 1
-            # error_message.append('\n\nYou can search for packages on anaconda.org with')
-            # error_message.append('\n\n    anaconda search -t conda %s' % pkg)
-            if len(e.pkgs) > 1:
-                # Note this currently only happens with dependencies not found
-                error_message.append('\n\n(and similarly for the other packages)')
-
-            # if not find_executable('anaconda', include_others=False):
-            #     error_message.append('\n\nYou may need to install the anaconda-client')
-            #     error_message.append(' command line client with')
-            #     error_message.append('\n\n    conda install anaconda-client')
-
-            pinned_specs = get_pinned_specs(prefix)
-            if pinned_specs:
-                path = join(prefix, 'conda-meta', 'pinned')
-                error_message.append("\n\nNote that you have pinned specs in %s:" % path)
-                error_message.append("\n\n    %r" % (pinned_specs,))
-
-            error_message = ''.join(error_message)
-            raise PackageNotFoundError(error_message)
-=======
-            with common.json_progress_bars(json=context.json and not context.quiet):
-                _channel_priority_map = prioritize_channels(index_args['channel_urls'])
-                action_set = install_actions_list(
-                    prefix, index, specs, force=args.force, only_names=only_names,
-                    pinned=args.pinned, always_copy=context.always_copy,
-                    minimal_hint=args.alt_hint, update_deps=context.update_dependencies,
-                    channel_priority_map=_channel_priority_map, is_update=isupdate)
 
     except ResolvePackageNotFound as e:
         pkg = e.bad_deps
@@ -320,7 +233,6 @@
         channels_urls = tuple(channel_priority_map)
 
         raise PackageNotFoundError(pkg, channels_urls)
->>>>>>> f77a4789
 
     except (UnsatisfiableError, SystemExit) as e:
         # Unsatisfiable package specifications/no such revision/import error
