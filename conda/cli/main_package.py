--- conflicted
+++ resolved
@@ -17,12 +17,7 @@
 import tarfile
 import tempfile
 
-<<<<<<< HEAD
 from .conda_argparse import add_parser_prefix
-from ..base.constants import PREFIX_PLACEHOLDER
-=======
-from .common import add_parser_prefix
->>>>>>> 56a28ed7
 from ..base.context import context, get_prefix
 from ..common.compat import PY3, itervalues
 
@@ -93,10 +88,7 @@
 
 def execute(args, parser):
     from ..misc import untracked
-<<<<<<< HEAD
-
-=======
->>>>>>> 56a28ed7
+
     prefix = get_prefix(context, args)
 
     if args.which:
@@ -237,7 +229,6 @@
 
 def make_tarbz2(prefix, name='unknown', version='0.0', build_number=0,
                 files=None):
-    from ..misc import untracked
     if files is None:
         from ..misc import untracked
         files = untracked(prefix)
