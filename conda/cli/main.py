--- conflicted
+++ resolved
@@ -113,25 +113,6 @@
         logging.disable(logging.NOTSET)
         logging.basicConfig(level=logging.DEBUG)
 
-<<<<<<< HEAD
-    from conda.cli import main_init
-    if (not main_init.is_initialized() and
-        'init' not in sys.argv and 'info' not in sys.argv):
-        if hasattr(args, 'name') and hasattr(args, 'prefix'):
-            import conda.config as config
-            from conda.cli import common
-            if common.get_prefix(args) == config.root_dir:
-                sys.exit("""\
-Error: This installation of conda is not initialized. Use 'conda create -n
-envname' to create a conda environment and 'source activate envname' to
-activate it.
-
-# Note that pip installing conda is not the recommended way for setting up your
-# system.  The recommended way for setting up a conda system is by installing
-# Miniconda, see: http://repo.continuum.io/miniconda/index.html""")
-
-=======
->>>>>>> 2d6a70d9
     args_func(args, p)
 
 def args_func(args, p):
