--- conflicted
+++ resolved
@@ -49,11 +49,7 @@
 
         def populate_bucket(self, endpoint, bucket_name, channel_dir):
             """Prepare the s3 connection for our minio instance"""
-<<<<<<< HEAD
-            import boto3
-=======
             from boto3.session import Session
->>>>>>> 094a8cde
             from botocore.client import Config
 
             # Make the minio bucket public first
