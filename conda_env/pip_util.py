"""
Functions related to core conda functionality that relates to pip

NOTE: This modules used to in conda, as conda/pip.py
"""
from __future__ import absolute_import, print_function

import os
from os.path import isfile, join
import json
import subprocess
import sys


def pip_args(prefix):
    """
    return the arguments required to invoke pip (in prefix), or None if pip
    is not installed
    """
    if sys.platform == 'win32':
        pip_path = join(prefix, 'Scripts', 'pip-script.py')
        py_path = join(prefix, 'python.exe')
    else:
        pip_path = join(prefix, 'bin', 'pip')
        py_path = join(prefix, 'bin', 'python')
    if isfile(pip_path) and isfile(py_path):
        ret = [py_path, pip_path]

        # Check the version of pip
        # --disable-pip-version-check was introduced in pip 6.0
        # If older than that, they should probably get the warning anyway.
        pip_version = subprocess.check_output(ret + ['-V']).decode('utf-8').split()[1]
        major_ver = pip_version.split('.')[0]
        if int(major_ver) >= 6:
            ret.append('--disable-pip-version-check')
        return ret
    else:
        return None


class PipPackage(dict):
    def __str__(self):
        if 'path' in self:
            return '%s (%s)-%s-<pip>' % (
                self['name'],
                self['path'],
                self['version']
            )
        return '%s-%s-<pip>' % (self['name'], self['version'])


def installed(prefix, output=True):
    args = pip_args(prefix)
    if args is None:
        return
<<<<<<< HEAD
    args += ['list', '--format', 'json']
    try:
        s = subprocess.check_output(args, universal_newlines=True)
=======
    args.append('list')
    env = os.environ.copy()
    env[str('PIP_FORMAT')] = str('legacy')
    try:
        pipinst = subprocess.check_output(
            args, universal_newlines=True, env=env,
        ).splitlines()
>>>>>>> 698bd5e4
    except Exception:
        # Any error should just be ignored
        if output:
            print("# Warning: subprocess call to pip failed")
        return
    pkgs = json.loads(s)

    # For every package in pipinst that is not already represented
    # in installed append a fake name to installed with 'pip'
    # as the build string
    for kwargs in pkgs:
        kwargs['name'] = kwargs['name'].lower()
        if ', ' in kwargs['version']:
            # Packages installed with setup.py develop will include a path in
            # the version. They should be included here, even if they are
            # installed with conda, as they are preferred over the conda
            # version. We still include the conda version, though, because it
            # is still installed.

            version, path = kwargs['version'].split(', ')
            # We do this because the code below uses rsplit('-', 2)
            version = version.replace('-', ' ')
            kwargs['version'] = version
            kwargs['path'] = path
        yield PipPackage(**kwargs)


def add_pip_installed(prefix, installed_pkgs, json=None, output=True):
    # Defer to json for backwards compatibility
    if isinstance(json, bool):
        output = not json

    # TODO Refactor so installed is a real list of objects/dicts
    #      instead of strings allowing for direct comparison
    # split :: to get rid of channel info
    conda_names = {d.quad[0] for d in installed_pkgs}
    for pip_pkg in installed(prefix, output=output):
        if pip_pkg['name'] in conda_names and 'path' not in pip_pkg:
            continue
        installed_pkgs.add(str(pip_pkg))<|MERGE_RESOLUTION|>--- conflicted
+++ resolved
@@ -5,9 +5,9 @@
 """
 from __future__ import absolute_import, print_function
 
+import json
 import os
 from os.path import isfile, join
-import json
 import subprocess
 import sys
 
@@ -53,19 +53,14 @@
     args = pip_args(prefix)
     if args is None:
         return
-<<<<<<< HEAD
-    args += ['list', '--format', 'json']
-    try:
-        s = subprocess.check_output(args, universal_newlines=True)
-=======
-    args.append('list')
+
     env = os.environ.copy()
     env[str('PIP_FORMAT')] = str('legacy')
+
+    args += ['list', '--format', 'json']
+
     try:
-        pipinst = subprocess.check_output(
-            args, universal_newlines=True, env=env,
-        ).splitlines()
->>>>>>> 698bd5e4
+        s = subprocess.check_output(args, universal_newlines=True, env=env)
     except Exception:
         # Any error should just be ignored
         if output:
